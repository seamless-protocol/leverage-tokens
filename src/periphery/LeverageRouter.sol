--- conflicted
+++ resolved
@@ -166,15 +166,10 @@
             params.equityInCollateralAsset + params.maxSwapCostInCollateralAsset
         );
 
-<<<<<<< HEAD
-        // Use the flash loaned collateral and the equity from the sender for the deposit into the strategy
+        // Use the flash loaned collateral and the equity from the sender for the deposit into the leverage token
         SafeERC20.forceApprove(
             collateralAsset, address(leverageManager), collateralLoanAmount + params.equityInCollateralAsset
         );
-=======
-        // Use the flash loaned collateral and the equity from the sender for the deposit into the leverage token
-        collateralAsset.approve(address(leverageManager), collateralLoanAmount + params.equityInCollateralAsset);
->>>>>>> 73ab6f17
         ActionData memory actionData =
             leverageManager.deposit(params.token, params.equityInCollateralAsset, params.minShares);
 
@@ -216,18 +211,11 @@
         IERC20 debtAsset = leverageManager.getLeverageTokenDebtAsset(params.token);
 
         // Transfer the shares from the sender
-<<<<<<< HEAD
         // slither-disable-next-line arbitrary-send-erc20
-        SafeERC20.safeTransferFrom(params.strategy, params.sender, address(this), params.maxShares);
-
-        // Withdraw the equity from the strategy
+        SafeERC20.safeTransferFrom(params.token, params.sender, address(this), params.maxShares);
+
+        // Withdraw the equity from the leverage token
         SafeERC20.forceApprove(debtAsset, address(leverageManager), debtLoanAmount);
-=======
-        SafeERC20.safeTransferFrom(params.token, params.sender, address(this), params.maxShares);
-
-        // Withdraw the equity from the leverage token
-        debtAsset.approve(address(leverageManager), debtLoanAmount);
->>>>>>> 73ab6f17
         uint256 collateralWithdrawn =
             leverageManager.withdraw(params.token, params.equityInCollateralAsset, params.maxShares).collateral;
 
