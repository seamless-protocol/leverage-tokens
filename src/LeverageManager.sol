// SPDX-License-Identifier: UNLICENSED
pragma solidity ^0.8.26;

import {UUPSUpgradeable} from "@openzeppelin/contracts-upgradeable/proxy/utils/UUPSUpgradeable.sol";
import {AccessControlUpgradeable} from "@openzeppelin/contracts-upgradeable/access/AccessControlUpgradeable.sol";
import {Math} from "@openzeppelin/contracts/utils/math/Math.sol";
import {SafeERC20} from "@openzeppelin/contracts/token/ERC20/utils/SafeERC20.sol";
import {IERC20} from "@openzeppelin/contracts/token/ERC20/IERC20.sol";
import {AccessControlUpgradeable} from "@openzeppelin/contracts-upgradeable/access/AccessControlUpgradeable.sol";
import {IERC20Metadata} from "@openzeppelin/contracts/token/ERC20/extensions/IERC20Metadata.sol";
import {SafeCast} from "@openzeppelin/contracts/utils/math/SafeCast.sol";
import {SignedMath} from "@openzeppelin/contracts/utils/math/SignedMath.sol";

// Internal imports
import {IBeaconProxyFactory} from "src/interfaces/IBeaconProxyFactory.sol";
import {IFeeManager} from "src/interfaces/IFeeManager.sol";
import {ILendingAdapter} from "src/interfaces/ILendingAdapter.sol";
import {ILeverageManager} from "src/interfaces/ILeverageManager.sol";
import {ILeverageToken} from "src/interfaces/ILeverageToken.sol";
import {FeeManager} from "src/FeeManager.sol";
import {LeverageTokenState} from "src/types/DataTypes.sol";
import {LeverageToken} from "src/LeverageToken.sol";
import {
    ActionData,
    ActionType,
    ExternalAction,
    LeverageTokenConfig,
    BaseLeverageTokenConfig,
    RebalanceAction,
    TokenTransfer
} from "src/types/DataTypes.sol";
import {IRebalanceModule} from "src/interfaces/IRebalanceModule.sol";

contract LeverageManager is ILeverageManager, AccessControlUpgradeable, FeeManager, UUPSUpgradeable {
    using SafeCast for uint256;
    using SafeCast for int256;
    using SignedMath for int256;

    // Base collateral ratio constant, 1e8 means that collateral / debt ratio is 1:1
    uint256 public constant BASE_RATIO = 1e8;
    uint256 public constant DECIMALS_OFFSET = 0;
    bytes32 public constant UPGRADER_ROLE = keccak256("UPGRADER_ROLE");
    bytes32 public constant MANAGER_ROLE = keccak256("MANAGER_ROLE");

    /// @dev Struct containing all state for the LeverageManager contract
    /// @custom:storage-location erc7201:seamless.contracts.storage.LeverageManager
    struct LeverageManagerStorage {
        /// @dev Factory for deploying new leverage tokens
        IBeaconProxyFactory tokenFactory;
        /// @dev Leverage token address => Base config for leverage token
        mapping(ILeverageToken token => BaseLeverageTokenConfig) config;
        /// @dev Lending adapter address => Is lending adapter registered. Multiple leverage tokens can't have same lending adapter
        mapping(address lendingAdapter => bool) isLendingAdapterUsed;
    }

    function _getLeverageManagerStorage() internal pure returns (LeverageManagerStorage storage $) {
        // slither-disable-next-line assembly
        assembly {
            // keccak256(abi.encode(uint256(keccak256("seamless.contracts.storage.LeverageManager")) - 1)) & ~bytes32(uint256(0xff));
            $.slot := 0x326e20d598a681eb69bc11b5176604d340fccf9864170f09484f3c317edf3600
        }
    }

    function initialize(address initialAdmin) external initializer {
        _grantRole(DEFAULT_ADMIN_ROLE, initialAdmin);
    }

    function _authorizeUpgrade(address newImplementation) internal override onlyRole(UPGRADER_ROLE) {}

    /// @inheritdoc ILeverageManager
    function getLeverageTokenFactory() public view returns (IBeaconProxyFactory factory) {
        return _getLeverageManagerStorage().tokenFactory;
    }

    /// @inheritdoc ILeverageManager
    function getIsLendingAdapterUsed(address lendingAdapter) public view returns (bool isUsed) {
        return _getLeverageManagerStorage().isLendingAdapterUsed[lendingAdapter];
    }

    /// @inheritdoc ILeverageManager
    function getLeverageTokenCollateralAsset(ILeverageToken token) public view returns (IERC20 collateralAsset) {
        return getLeverageTokenLendingAdapter(token).getCollateralAsset();
    }

    /// @inheritdoc ILeverageManager
    function getLeverageTokenDebtAsset(ILeverageToken token) public view returns (IERC20 debtAsset) {
        return getLeverageTokenLendingAdapter(token).getDebtAsset();
    }

    /// @inheritdoc ILeverageManager
    function getLeverageTokenRebalanceModule(ILeverageToken token) public view returns (IRebalanceModule module) {
        return _getLeverageManagerStorage().config[token].rebalanceModule;
    }

    /// @inheritdoc ILeverageManager
    function getLeverageTokenConfig(ILeverageToken token) external view returns (LeverageTokenConfig memory config) {
        BaseLeverageTokenConfig memory baseConfig = _getLeverageManagerStorage().config[token];
        uint256 depositTokenFee = getLeverageTokenActionFee(token, ExternalAction.Deposit);
        uint256 withdrawTokenFee = getLeverageTokenActionFee(token, ExternalAction.Withdraw);

        return LeverageTokenConfig({
            lendingAdapter: baseConfig.lendingAdapter,
            targetCollateralRatio: baseConfig.targetCollateralRatio,
            rebalanceModule: baseConfig.rebalanceModule,
            depositTokenFee: depositTokenFee,
            withdrawTokenFee: withdrawTokenFee
        });
    }

    /// @inheritdoc ILeverageManager
    function getLeverageTokenLendingAdapter(ILeverageToken token) public view returns (ILendingAdapter adapter) {
        return _getLeverageManagerStorage().config[token].lendingAdapter;
    }

    /// @inheritdoc ILeverageManager
    function getLeverageTokenTargetCollateralRatio(ILeverageToken token)
        public
        view
        returns (uint256 targetCollateralRatio)
    {
        return _getLeverageManagerStorage().config[token].targetCollateralRatio;
    }

    /// @inheritdoc ILeverageManager
    function getLeverageTokenState(ILeverageToken token) public view returns (LeverageTokenState memory state) {
        ILendingAdapter lendingAdapter = getLeverageTokenLendingAdapter(token);

        uint256 collateral = lendingAdapter.getCollateralInDebtAsset();
        uint256 debt = lendingAdapter.getDebt();
        uint256 equity = lendingAdapter.getEquityInDebtAsset();

        uint256 collateralRatio =
            debt > 0 ? Math.mulDiv(collateral, BASE_RATIO, debt, Math.Rounding.Floor) : type(uint256).max;

        return LeverageTokenState({
            collateralInDebtAsset: collateral,
            debt: debt,
            equity: equity,
            collateralRatio: collateralRatio
        });
    }

    /// @inheritdoc ILeverageManager
    function setLeverageTokenFactory(address factory) external onlyRole(DEFAULT_ADMIN_ROLE) {
        _getLeverageManagerStorage().tokenFactory = IBeaconProxyFactory(factory);
        emit LeverageTokenFactorySet(factory);
    }

    /// @inheritdoc ILeverageManager
    function createNewLeverageToken(LeverageTokenConfig calldata tokenConfig, string memory name, string memory symbol)
        external
        returns (ILeverageToken token)
    {
        IBeaconProxyFactory tokenFactory = getLeverageTokenFactory();

<<<<<<< HEAD
        // slither-disable-next-line reentrancy-events
        strategy = IStrategy(
            strategyTokenFactory.createProxy(
                abi.encodeWithSelector(Strategy.initialize.selector, address(this), name, symbol),
                bytes32(strategyTokenFactory.getProxies().length)
=======
        token = ILeverageToken(
            tokenFactory.createProxy(
                abi.encodeWithSelector(LeverageToken.initialize.selector, address(this), name, symbol),
                bytes32(tokenFactory.getProxies().length)
>>>>>>> 73ab6f17
            )
        );

        if (getIsLendingAdapterUsed(address(tokenConfig.lendingAdapter))) {
            revert LendingAdapterAlreadyInUse(address(tokenConfig.lendingAdapter));
        }

        _getLeverageManagerStorage().config[token] = BaseLeverageTokenConfig({
            lendingAdapter: tokenConfig.lendingAdapter,
            rebalanceModule: tokenConfig.rebalanceModule,
            targetCollateralRatio: tokenConfig.targetCollateralRatio
        });
        _getLeverageManagerStorage().isLendingAdapterUsed[address(tokenConfig.lendingAdapter)] = true;
        _setLeverageTokenActionFee(token, ExternalAction.Deposit, tokenConfig.depositTokenFee);
        _setLeverageTokenActionFee(token, ExternalAction.Withdraw, tokenConfig.withdrawTokenFee);

        emit LeverageTokenCreated(
            token,
            tokenConfig.lendingAdapter.getCollateralAsset(),
            tokenConfig.lendingAdapter.getDebtAsset(),
            tokenConfig
        );
        return token;
    }

    /// @inheritdoc ILeverageManager
    function previewDeposit(ILeverageToken token, uint256 equityInCollateralAsset)
        public
        view
        returns (ActionData memory)
    {
        ActionData memory data = _previewAction(token, equityInCollateralAsset, ExternalAction.Deposit);

        // For deposits, the collateral amount returned by the preview is the total collateral required to execute the
        // deposit, so we add the treasury fee to it, since the collateral computed above is wrt the equity amount with
        // the treasury fee subtracted.
        data.collateral += data.treasuryFee;

        return data;
    }

    /// @inheritdoc ILeverageManager
    function previewWithdraw(ILeverageToken token, uint256 equityInCollateralAsset)
        public
        view
        returns (ActionData memory)
    {
        ActionData memory data = _previewAction(token, equityInCollateralAsset, ExternalAction.Withdraw);

        // For withdrawals, the collateral amount returned is the collateral transferred to the sender, so we subtract the
        // treasury fee, since the collateral computed by `previewAction` is wrt the equity amount without the treasury fee
        // subtracted.
        // Note: It is possible for collateral to be < treasuryFee because of rounding down for both the share calculation and
        //       the resulting collateral calculated using those shares in `previewAction`, while the treasury fee is calculated
        //       based on the initial equity amount rounded up. In this case, we set the collateral to 0 and the treasury fee to
        //       the computed collateral amount
        data.treasuryFee = Math.min(data.collateral, data.treasuryFee);
        data.collateral = data.collateral > data.treasuryFee ? data.collateral - data.treasuryFee : 0;

        return data;
    }

    /// @inheritdoc ILeverageManager
    function deposit(ILeverageToken token, uint256 equityInCollateralAsset, uint256 minShares)
        external
        returns (ActionData memory actionData)
    {
        ActionData memory depositData = previewDeposit(token, equityInCollateralAsset);

        if (depositData.shares < minShares) {
            revert SlippageTooHigh(depositData.shares, minShares);
        }

        // Take collateral asset from sender
        IERC20 collateralAsset = getLeverageTokenCollateralAsset(token);
        SafeERC20.safeTransferFrom(collateralAsset, msg.sender, address(this), depositData.collateral);

        // Add collateral to leverage token
        _executeLendingAdapterAction(token, ActionType.AddCollateral, depositData.collateral - depositData.treasuryFee);

        // Charge treasury fee
        _chargeTreasuryFee(collateralAsset, depositData.treasuryFee);

        // Borrow and send debt assets to caller
        _executeLendingAdapterAction(token, ActionType.Borrow, depositData.debt);
        SafeERC20.safeTransfer(getLeverageTokenDebtAsset(token), msg.sender, depositData.debt);

        // Mint shares to user
<<<<<<< HEAD
        // slither-disable-next-line reentrancy-events
        strategy.mint(msg.sender, depositData.shares);
=======
        token.mint(msg.sender, depositData.shares);
>>>>>>> 73ab6f17

        // Emit event and explicit return statement
        emit Deposit(token, msg.sender, depositData);
        return depositData;
    }

    /// @inheritdoc ILeverageManager
    function withdraw(ILeverageToken token, uint256 equityInCollateralAsset, uint256 maxShares)
        external
        returns (ActionData memory actionData)
    {
        ActionData memory withdrawData = previewWithdraw(token, equityInCollateralAsset);

        if (withdrawData.shares > maxShares) {
            revert SlippageTooHigh(withdrawData.shares, maxShares);
        }

        // Burn shares from user and total supply
        token.burn(msg.sender, withdrawData.shares);

        // Take assets from sender and repay the debt
        SafeERC20.safeTransferFrom(getLeverageTokenDebtAsset(token), msg.sender, address(this), withdrawData.debt);
        _executeLendingAdapterAction(token, ActionType.Repay, withdrawData.debt);

        // Withdraw collateral from lending pool
        _executeLendingAdapterAction(
            token, ActionType.RemoveCollateral, withdrawData.collateral + withdrawData.treasuryFee
        );

        // Send collateral assets to sender
        IERC20 collateralAsset = getLeverageTokenCollateralAsset(token);
        SafeERC20.safeTransfer(collateralAsset, msg.sender, withdrawData.collateral);

        // Charge treasury fee
        _chargeTreasuryFee(collateralAsset, withdrawData.treasuryFee);

        // Emit event and explicit return statement
        emit Withdraw(token, msg.sender, withdrawData);
        return withdrawData;
    }

    /// @inheritdoc ILeverageManager
    function rebalance(
        RebalanceAction[] calldata actions,
        TokenTransfer[] calldata tokensIn,
        TokenTransfer[] calldata tokensOut
    ) external {
        _transferTokens(tokensIn, msg.sender, address(this));

        LeverageTokenState[] memory leverageTokensStateBefore = new LeverageTokenState[](actions.length);

        for (uint256 i = 0; i < actions.length; i++) {
            ILeverageToken leverageToken = actions[i].leverageToken;

            // Check if the leverage token is eligible for rebalance if it has not been checked yet in a previous iteration of the loop
            if (!_isElementInSlice(actions, leverageToken, i)) {
                LeverageTokenState memory state = getLeverageTokenState(leverageToken);
                leverageTokensStateBefore[i] = state;

                IRebalanceModule rebalanceModule = getLeverageTokenRebalanceModule(leverageToken);
                if (!rebalanceModule.isEligibleForRebalance(leverageToken, state, msg.sender)) {
                    revert LeverageTokenNotEligibleForRebalance(leverageToken);
                }
            }

            _executeLendingAdapterAction(leverageToken, actions[i].actionType, actions[i].amount);
        }

        for (uint256 i = 0; i < actions.length; i++) {
            // Validate the leverage token state after rebalancing if it has not been validated yet in a previous iteration of the loop
            if (!_isElementInSlice(actions, actions[i].leverageToken, i)) {
                ILeverageToken leverageToken = actions[i].leverageToken;
                IRebalanceModule rebalanceModule = getLeverageTokenRebalanceModule(leverageToken);

                if (!rebalanceModule.isStateAfterRebalanceValid(leverageToken, leverageTokensStateBefore[i])) {
                    revert InvalidLeverageTokenStateAfterRebalance(leverageToken);
                }
            }
        }

        _transferTokens(tokensOut, address(this), msg.sender);
    }

    /// @notice Function that converts user's equity to shares
    /// @notice Function uses OZ formula for calculating shares
    /// @param token Leverage token to convert equity for
    /// @param equityInCollateralAsset Equity to convert to shares, denominated in collateral asset
    /// @return shares Shares
    /// @dev Function should be used to calculate how much shares user should receive for their equity
    function _convertToShares(ILeverageToken token, uint256 equityInCollateralAsset)
        internal
        view
        returns (uint256 shares)
    {
        ILendingAdapter lendingAdapter = getLeverageTokenLendingAdapter(token);

        return Math.mulDiv(
            equityInCollateralAsset,
            token.totalSupply() + 10 ** DECIMALS_OFFSET,
            lendingAdapter.getEquityInCollateralAsset() + 1,
            Math.Rounding.Floor
        );
    }

    /// @notice Previews parameters related to a deposit action
    /// @param token Leverage token to preview deposit for
    /// @param equityInCollateralAsset Amount of equity to add or withdraw, denominated in collateral asset
    /// @param action Type of the action to preview, can be Deposit or Withdraw
    /// @return data Preview data for the action
    /// @dev If the leverage token has zero total supply of shares (so the leverage token does not hold any collateral or debt,
    ///      or holds some leftover dust after all shares are redeemed), then the preview will use the target
    ///      collateral ratio for determining how much collateral and debt is required instead of the current collateral ratio.
    /// @dev If action is deposit collateral will be rounded down and debt up, if action is withdraw collateral will be rounded up and debt down
    function _previewAction(ILeverageToken token, uint256 equityInCollateralAsset, ExternalAction action)
        internal
        view
        returns (ActionData memory data)
    {
        (uint256 equityToCover, uint256 equityForShares, uint256 tokenFee, uint256 treasuryFee) =
            _computeEquityFees(token, equityInCollateralAsset, action);

        uint256 shares = _convertToShares(token, equityForShares);

        (uint256 collateral, uint256 debt) = _computeCollateralAndDebtForAction(token, equityToCover, action);

        // The collateral returned by `_computeCollateralAndDebtForAction` can be zero if the amount of equity for the leverage token
        // cannot be exchanged for at least 1 leverage token share due to rounding down in the exchange rate calculation.
        // The treasury fee returned by `_computeEquityFees` is wrt the equity amount, not the share amount, thus it's possible
        // for it to be non-zero even if the collateral amount is zero. In this case, the treasury fee should be set to 0
        treasuryFee = collateral == 0 ? 0 : treasuryFee;

        return ActionData({
            collateral: collateral,
            debt: debt,
            equity: equityInCollateralAsset,
            shares: shares,
            tokenFee: tokenFee,
            treasuryFee: treasuryFee
        });
    }

    /// @notice Function that computes collateral and debt required by the position held by a leverage token for a given action and an amount of equity to add / remove
    /// @param token Leverage token to compute collateral and debt for
    /// @param equityInCollateralAsset Equity amount in collateral asset
    /// @param action Action to compute collateral and debt for
    /// @return collateral Collateral to add / remove from the leverage token
    /// @return debt Debt to borrow / repay to the leverage token
    function _computeCollateralAndDebtForAction(
        ILeverageToken token,
        uint256 equityInCollateralAsset,
        ExternalAction action
    ) internal view returns (uint256 collateral, uint256 debt) {
        ILendingAdapter lendingAdapter = getLeverageTokenLendingAdapter(token);
        uint256 totalDebt = lendingAdapter.getDebt();
        uint256 totalShares = token.totalSupply();

        Math.Rounding collateralRounding = action == ExternalAction.Deposit ? Math.Rounding.Ceil : Math.Rounding.Floor;
        Math.Rounding debtRounding = action == ExternalAction.Deposit ? Math.Rounding.Floor : Math.Rounding.Ceil;

        uint256 shares = _convertToShares(token, equityInCollateralAsset);

        // If action is deposit there might be some dust in collateral but debt can be 0. In that case we should follow target ratio
        bool shouldFollowTargetRatio = totalShares == 0 || (action == ExternalAction.Deposit && totalDebt == 0);

        if (shouldFollowTargetRatio) {
            uint256 targetRatio = getLeverageTokenTargetCollateralRatio(token);
            collateral = Math.mulDiv(equityInCollateralAsset, targetRatio, targetRatio - BASE_RATIO, collateralRounding);
            debt = lendingAdapter.convertCollateralToDebtAsset(collateral - equityInCollateralAsset);
        } else {
            collateral = Math.mulDiv(lendingAdapter.getCollateral(), shares, totalShares, collateralRounding);
            debt = Math.mulDiv(totalDebt, shares, totalShares, debtRounding);
        }

        return (collateral, debt);
    }

    /// @notice Function that checks if specific element has already been processed in the slice up to the given index
    /// @param actions Entire array to go through
    /// @param token Element to search for
    /// @param untilIndex Search until this specific index
    /// @dev This function is used to check if we already stored the state of the leverage token before rebalance.
    ///      This function is used to check if leverage token state has been already validated after rebalance
    function _isElementInSlice(RebalanceAction[] calldata actions, ILeverageToken token, uint256 untilIndex)
        internal
        pure
        returns (bool)
    {
        for (uint256 i = 0; i < untilIndex; i++) {
            if (address(actions[i].leverageToken) == address(token)) {
                return true;
            }
        }

        return false;
    }

    /// @notice Executes action on lending adapter from specific leverage token
    /// @param token Leverage token to execute action on
    /// @param actionType Type of the action to execute
    /// @param amount Amount to execute action with
    function _executeLendingAdapterAction(ILeverageToken token, ActionType actionType, uint256 amount) internal {
        ILendingAdapter lendingAdapter = getLeverageTokenLendingAdapter(token);

        if (actionType == ActionType.AddCollateral) {
            IERC20 collateralAsset = lendingAdapter.getCollateralAsset();
            // slither-disable-next-line reentrancy-events
            SafeERC20.forceApprove(collateralAsset, address(lendingAdapter), amount);
            // slither-disable-next-line reentrancy-events
            lendingAdapter.addCollateral(amount);
        } else if (actionType == ActionType.RemoveCollateral) {
            // slither-disable-next-line reentrancy-events
            lendingAdapter.removeCollateral(amount);
        } else if (actionType == ActionType.Borrow) {
            // slither-disable-next-line reentrancy-events
            lendingAdapter.borrow(amount);
        } else if (actionType == ActionType.Repay) {
            IERC20 debtAsset = lendingAdapter.getDebtAsset();
            // slither-disable-next-line reentrancy-events
            SafeERC20.forceApprove(debtAsset, address(lendingAdapter), amount);
            // slither-disable-next-line reentrancy-events
            lendingAdapter.repay(amount);
        }
    }

    /// @notice Batched token transfer
    /// @param transfers Array of transfer data. Transfer data consist of token to transfer and amount
    /// @param from Address to transfer tokens from
    /// @param to Address to transfer tokens to
    /// @dev If from address is this smart contract it will use regular transfer function otherwise it will use transferFrom
    function _transferTokens(TokenTransfer[] calldata transfers, address from, address to) internal {
        for (uint256 i = 0; i < transfers.length; i++) {
            TokenTransfer calldata transfer = transfers[i];

            if (from == address(this)) {
                SafeERC20.safeTransfer(IERC20(transfer.token), to, transfer.amount);
            } else {
                SafeERC20.safeTransferFrom(IERC20(transfer.token), from, to, transfer.amount);
            }
        }
    }
}<|MERGE_RESOLUTION|>--- conflicted
+++ resolved
@@ -153,18 +153,11 @@
     {
         IBeaconProxyFactory tokenFactory = getLeverageTokenFactory();
 
-<<<<<<< HEAD
         // slither-disable-next-line reentrancy-events
-        strategy = IStrategy(
-            strategyTokenFactory.createProxy(
-                abi.encodeWithSelector(Strategy.initialize.selector, address(this), name, symbol),
-                bytes32(strategyTokenFactory.getProxies().length)
-=======
         token = ILeverageToken(
             tokenFactory.createProxy(
                 abi.encodeWithSelector(LeverageToken.initialize.selector, address(this), name, symbol),
                 bytes32(tokenFactory.getProxies().length)
->>>>>>> 73ab6f17
             )
         );
 
@@ -253,12 +246,8 @@
         SafeERC20.safeTransfer(getLeverageTokenDebtAsset(token), msg.sender, depositData.debt);
 
         // Mint shares to user
-<<<<<<< HEAD
         // slither-disable-next-line reentrancy-events
-        strategy.mint(msg.sender, depositData.shares);
-=======
         token.mint(msg.sender, depositData.shares);
->>>>>>> 73ab6f17
 
         // Emit event and explicit return statement
         emit Deposit(token, msg.sender, depositData);
