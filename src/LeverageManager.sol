--- conflicted
+++ resolved
@@ -59,10 +59,10 @@
         }
     }
 
-    function initialize(address initialAdmin, IBeaconProxyFactory strategyTokenFactory) external initializer {
+    function initialize(address initialAdmin, IBeaconProxyFactory leverageTokenFactory) external initializer {
         _grantRole(DEFAULT_ADMIN_ROLE, initialAdmin);
 
-        _getLeverageManagerStorage().strategyTokenFactory = strategyTokenFactory;
+        _getLeverageManagerStorage().tokenFactory = leverageTokenFactory;
     }
 
     function _authorizeUpgrade(address newImplementation) internal override onlyRole(UPGRADER_ROLE) {}
@@ -141,17 +141,7 @@
     }
 
     /// @inheritdoc ILeverageManager
-<<<<<<< HEAD
-    function createNewStrategy(StrategyConfig calldata strategyConfig, string memory name, string memory symbol)
-=======
-    function setLeverageTokenFactory(address factory) external onlyRole(DEFAULT_ADMIN_ROLE) {
-        _getLeverageManagerStorage().tokenFactory = IBeaconProxyFactory(factory);
-        emit LeverageTokenFactorySet(factory);
-    }
-
-    /// @inheritdoc ILeverageManager
     function createNewLeverageToken(LeverageTokenConfig calldata tokenConfig, string memory name, string memory symbol)
->>>>>>> 73ab6f17
         external
         returns (ILeverageToken token)
     {
