// SPDX-License-Identifier: UNLICENSED
pragma solidity ^0.8.26;

import {UUPSUpgradeable} from "@openzeppelin/contracts-upgradeable/proxy/utils/UUPSUpgradeable.sol";
import {AccessControlUpgradeable} from "@openzeppelin/contracts-upgradeable/access/AccessControlUpgradeable.sol";
import {Math} from "@openzeppelin/contracts/utils/math/Math.sol";
import {SafeERC20} from "@openzeppelin/contracts/token/ERC20/utils/SafeERC20.sol";
import {IERC20} from "@openzeppelin/contracts/token/ERC20/IERC20.sol";
import {AccessControlUpgradeable} from "@openzeppelin/contracts-upgradeable/access/AccessControlUpgradeable.sol";
import {IERC20Metadata} from "@openzeppelin/contracts/token/ERC20/extensions/IERC20Metadata.sol";
import {SafeCast} from "@openzeppelin/contracts/utils/math/SafeCast.sol";
import {SignedMath} from "@openzeppelin/contracts/utils/math/SignedMath.sol";

// Internal imports
import {IBeaconProxyFactory} from "src/interfaces/IBeaconProxyFactory.sol";
import {IFeeManager} from "src/interfaces/IFeeManager.sol";
import {ILendingAdapter} from "src/interfaces/ILendingAdapter.sol";
import {ILeverageManager} from "src/interfaces/ILeverageManager.sol";
import {IStrategy} from "src/interfaces/IStrategy.sol";
import {FeeManager} from "src/FeeManager.sol";
import {StrategyState} from "src/types/DataTypes.sol";
import {Strategy} from "src/Strategy.sol";
<<<<<<< HEAD
import {ActionData, ActionType, ExternalAction, RebalanceAction, TokenTransfer} from "src/types/DataTypes.sol";
import {IRebalanceModule} from "src/interfaces/IRebalanceModule.sol";
=======
import {
    ActionData,
    ActionType,
    BaseStrategyConfig,
    ExternalAction,
    RebalanceAction,
    StrategyConfig,
    StrategyState,
    TokenTransfer
} from "src/types/DataTypes.sol";
>>>>>>> 6d4617c7

contract LeverageManager is ILeverageManager, AccessControlUpgradeable, FeeManager, UUPSUpgradeable {
    using SafeCast for uint256;
    using SafeCast for int256;
    using SignedMath for int256;

    // Base collateral ratio constant, 1e8 means that collateral / debt ratio is 1:1
    uint256 public constant BASE_RATIO = 1e8;
    uint256 public constant DECIMALS_OFFSET = 0;
    bytes32 public constant UPGRADER_ROLE = keccak256("UPGRADER_ROLE");
    bytes32 public constant MANAGER_ROLE = keccak256("MANAGER_ROLE");

    /// @dev Struct containing all state for the LeverageManager contract
    /// @custom:storage-location erc7201:seamless.contracts.storage.LeverageManager
    struct LeverageManagerStorage {
        /// @dev Factory for deploying new strategy tokens when creating new strategies
        IBeaconProxyFactory strategyTokenFactory;
        /// @dev Strategy address => Base config for strategy
        mapping(IStrategy strategy => BaseStrategyConfig) config;
        /// @dev Lending adapter address => Is lending adapter registered. Two strategies can't have same lending adapter
        mapping(address lendingAdapter => bool) isLendingAdapterUsed;
    }

    function _getLeverageManagerStorage() internal pure returns (LeverageManagerStorage storage $) {
        assembly {
            // keccak256(abi.encode(uint256(keccak256("seamless.contracts.storage.LeverageManager")) - 1)) & ~bytes32(uint256(0xff));
            $.slot := 0x326e20d598a681eb69bc11b5176604d340fccf9864170f09484f3c317edf3600
        }
    }

    function initialize(address initialAdmin) external initializer {
        _grantRole(DEFAULT_ADMIN_ROLE, initialAdmin);
    }

    function _authorizeUpgrade(address newImplementation) internal override onlyRole(UPGRADER_ROLE) {}

    /// @inheritdoc ILeverageManager
    function getStrategyTokenFactory() public view returns (IBeaconProxyFactory factory) {
        return _getLeverageManagerStorage().strategyTokenFactory;
    }

    /// @inheritdoc ILeverageManager
    function getIsLendingAdapterUsed(address lendingAdapter) public view returns (bool isUsed) {
        return _getLeverageManagerStorage().isLendingAdapterUsed[lendingAdapter];
    }

    /// @inheritdoc ILeverageManager
    function getStrategyCollateralAsset(IStrategy strategy) public view returns (IERC20 collateralAsset) {
        return getStrategyLendingAdapter(strategy).getCollateralAsset();
    }

    /// @inheritdoc ILeverageManager
    function getStrategyDebtAsset(IStrategy strategy) public view returns (IERC20 debtAsset) {
        return getStrategyLendingAdapter(strategy).getDebtAsset();
    }

    /// @inheritdoc ILeverageManager
    function getStrategyRebalanceModule(IStrategy strategy) public view returns (IRebalanceModule adapter) {
        return _getLeverageManagerStorage().config[strategy].rebalanceAdapter;
    }

    /// @inheritdoc ILeverageManager
    function getStrategyConfig(IStrategy strategy) external view returns (StrategyConfig memory config) {
        BaseStrategyConfig memory baseConfig = _getLeverageManagerStorage().config[strategy];
        uint256 strategyDepositFee = getStrategyActionFee(strategy, ExternalAction.Deposit);
        uint256 strategyWithdrawFee = getStrategyActionFee(strategy, ExternalAction.Withdraw);

        return StrategyConfig({
            lendingAdapter: baseConfig.lendingAdapter,
            minCollateralRatio: baseConfig.minCollateralRatio,
            maxCollateralRatio: baseConfig.maxCollateralRatio,
            targetCollateralRatio: baseConfig.targetCollateralRatio,
            rebalanceRewardDistributor: baseConfig.rebalanceRewardDistributor,
            rebalanceWhitelist: baseConfig.rebalanceWhitelist,
            strategyDepositFee: strategyDepositFee,
            strategyWithdrawFee: strategyWithdrawFee
        });
    }

    /// @inheritdoc ILeverageManager
    function getStrategyLendingAdapter(IStrategy strategy) public view returns (ILendingAdapter adapter) {
        return _getLeverageManagerStorage().config[strategy].lendingAdapter;
    }

    /// @inheritdoc ILeverageManager
<<<<<<< HEAD
    function getStrategyTargetCollateralRatio(IStrategy strategy) public view returns (uint256 targetCollateralRatio) {
        return _getLeverageManagerStorage().config[strategy].targetCollateralRatio;
=======
    function getStrategyCollateralRatios(IStrategy strategy) public view returns (CollateralRatios memory ratios) {
        BaseStrategyConfig memory config = _getLeverageManagerStorage().config[strategy];

        return CollateralRatios({
            minCollateralRatio: config.minCollateralRatio,
            maxCollateralRatio: config.maxCollateralRatio,
            targetCollateralRatio: config.targetCollateralRatio
        });
>>>>>>> 6d4617c7
    }

    /// @inheritdoc ILeverageManager
    function getStrategyState(IStrategy strategy) public view returns (StrategyState memory state) {
        ILendingAdapter lendingAdapter = getStrategyLendingAdapter(strategy);

        uint256 collateral = lendingAdapter.getCollateralInDebtAsset();
        uint256 debt = lendingAdapter.getDebt();
        uint256 equity = lendingAdapter.getEquityInDebtAsset();

        uint256 collateralRatio =
            debt > 0 ? Math.mulDiv(collateral, BASE_RATIO, debt, Math.Rounding.Floor) : type(uint256).max;

        return StrategyState({
            collateralInDebtAsset: collateral,
            debt: debt,
            equity: equity,
            collateralRatio: collateralRatio
        });
    }

    /// @inheritdoc ILeverageManager
    function getStrategyState(IStrategy strategy) public view returns (StrategyState memory state) {
        ILendingAdapter lendingAdapter = getStrategyLendingAdapter(strategy);

        uint256 collateral = lendingAdapter.getCollateralInDebtAsset();
        uint256 debt = lendingAdapter.getDebt();
        uint256 equity = lendingAdapter.getEquityInDebtAsset();

        uint256 collateralRatio =
            debt > 0 ? Math.mulDiv(collateral, BASE_RATIO, debt, Math.Rounding.Floor) : type(uint256).max;

        return StrategyState({
            collateralInDebtAsset: collateral,
            debt: debt,
            equity: equity,
            collateralRatio: collateralRatio
        });
    }

    /// @inheritdoc ILeverageManager
    function setStrategyTokenFactory(address factory) external onlyRole(DEFAULT_ADMIN_ROLE) {
        _getLeverageManagerStorage().strategyTokenFactory = IBeaconProxyFactory(factory);
        emit StrategyTokenFactorySet(factory);
    }

    /// @inheritdoc ILeverageManager
    function createNewStrategy(StrategyConfig calldata strategyConfig, string memory name, string memory symbol)
        external
        returns (IStrategy strategy)
    {
        IBeaconProxyFactory strategyTokenFactory = getStrategyTokenFactory();

        strategy = IStrategy(
            strategyTokenFactory.createProxy(
                abi.encodeWithSelector(Strategy.initialize.selector, address(this), name, symbol),
                bytes32(strategyTokenFactory.getProxies().length)
            )
        );

        if (getIsLendingAdapterUsed(address(strategyConfig.lendingAdapter))) {
            revert LendingAdapterAlreadyInUse(address(strategyConfig.lendingAdapter));
        }

        _getLeverageManagerStorage().config[strategy] = BaseStrategyConfig({
            lendingAdapter: strategyConfig.lendingAdapter,
            minCollateralRatio: strategyConfig.minCollateralRatio,
            maxCollateralRatio: strategyConfig.maxCollateralRatio,
            targetCollateralRatio: strategyConfig.targetCollateralRatio,
            rebalanceRewardDistributor: strategyConfig.rebalanceRewardDistributor,
            rebalanceWhitelist: strategyConfig.rebalanceWhitelist
        });
        _getLeverageManagerStorage().isLendingAdapterUsed[address(strategyConfig.lendingAdapter)] = true;
        _setStrategyActionFee(strategy, ExternalAction.Deposit, strategyConfig.strategyDepositFee);
        _setStrategyActionFee(strategy, ExternalAction.Withdraw, strategyConfig.strategyWithdrawFee);

        emit StrategyCreated(
            strategy,
            strategyConfig.lendingAdapter.getCollateralAsset(),
            strategyConfig.lendingAdapter.getDebtAsset(),
            strategyConfig
        );
        return strategy;
    }

    /// @inheritdoc ILeverageManager
    function previewDeposit(IStrategy strategy, uint256 equityInCollateralAsset)
        public
        view
        returns (ActionData memory)
    {
        ActionData memory data = _previewAction(strategy, equityInCollateralAsset, ExternalAction.Deposit);

        // For deposits, the collateral amount returned by the preview is the total collateral required to execute the
        // deposit, so we add the treasury fee to it, since the collateral computed above is wrt the equity amount with
        // the treasury fee subtracted.
        data.collateral += data.treasuryFee;

        return data;
    }

    /// @inheritdoc ILeverageManager
    function previewWithdraw(IStrategy strategy, uint256 equityInCollateralAsset)
        public
        view
        returns (ActionData memory)
    {
        ActionData memory data = _previewAction(strategy, equityInCollateralAsset, ExternalAction.Withdraw);

        // For withdrawals, the collateral amount returned is the collateral transferred to the sender, so we subtract the
        // treasury fee, since the collateral computed by `previewAction` is wrt the equity amount without the treasury fee
        // subtracted.
        // Note: It is possible for collateral to be < treasuryFee because of rounding down for both the share calculation and
        //       the resulting collateral calculated using those shares in `previewAction`, while the treasury fee is calculated
        //       based on the initial equity amount rounded up. In this case, we set the collateral to 0 and the treasury fee to
        //       the computed collateral amount
        data.treasuryFee = Math.min(data.collateral, data.treasuryFee);
        data.collateral = data.collateral > data.treasuryFee ? data.collateral - data.treasuryFee : 0;

        return data;
    }

    /// @inheritdoc ILeverageManager
    function deposit(IStrategy strategy, uint256 equityInCollateralAsset, uint256 minShares)
        external
        returns (ActionData memory actionData)
    {
        ActionData memory depositData = previewDeposit(strategy, equityInCollateralAsset);

        if (depositData.shares < minShares) {
            revert SlippageTooHigh(depositData.shares, minShares);
        }

        // Take collateral asset from sender
        IERC20 collateralAsset = getStrategyCollateralAsset(strategy);
        SafeERC20.safeTransferFrom(collateralAsset, msg.sender, address(this), depositData.collateral);

        // Add collateral to strategy
        _executeLendingAdapterAction(
            strategy, ActionType.AddCollateral, depositData.collateral - depositData.treasuryFee
        );

        // Charge treasury fee
        _chargeTreasuryFee(collateralAsset, depositData.treasuryFee);

        // Borrow and send debt assets to caller
        _executeLendingAdapterAction(strategy, ActionType.Borrow, depositData.debt);
        SafeERC20.safeTransfer(getStrategyDebtAsset(strategy), msg.sender, depositData.debt);

        // Mint shares to user
        strategy.mint(msg.sender, depositData.shares);

        // Emit event and explicit return statement
        emit Deposit(strategy, msg.sender, depositData);
        return depositData;
    }

    /// @inheritdoc ILeverageManager
    function withdraw(IStrategy strategy, uint256 equityInCollateralAsset, uint256 maxShares)
        external
        returns (ActionData memory actionData)
    {
        ActionData memory withdrawData = previewWithdraw(strategy, equityInCollateralAsset);

        if (withdrawData.shares > maxShares) {
            revert SlippageTooHigh(withdrawData.shares, maxShares);
        }

        // Burn shares from user and total supply
        strategy.burn(msg.sender, withdrawData.shares);

        // Take assets from sender and repay the debt
        SafeERC20.safeTransferFrom(getStrategyDebtAsset(strategy), msg.sender, address(this), withdrawData.debt);
        _executeLendingAdapterAction(strategy, ActionType.Repay, withdrawData.debt);

        // Withdraw collateral from lending pool
        _executeLendingAdapterAction(
            strategy, ActionType.RemoveCollateral, withdrawData.collateral + withdrawData.treasuryFee
        );

        // Send collateral assets to sender
        IERC20 collateralAsset = getStrategyCollateralAsset(strategy);
        SafeERC20.safeTransfer(collateralAsset, msg.sender, withdrawData.collateral);

        // Charge treasury fee
        _chargeTreasuryFee(collateralAsset, withdrawData.treasuryFee);

        // Emit event and explicit return statement
        emit Withdraw(strategy, msg.sender, withdrawData);
        return withdrawData;
    }

    /// @inheritdoc ILeverageManager
    function rebalance(
        RebalanceAction[] calldata actions,
        TokenTransfer[] calldata tokensIn,
        TokenTransfer[] calldata tokensOut
    ) external {
        _transferTokens(tokensIn, msg.sender, address(this));

        StrategyState[] memory strategiesStateBefore = new StrategyState[](actions.length);

        for (uint256 i = 0; i < actions.length; i++) {
            IStrategy strategy = actions[i].strategy;

            // Check if the strategy is eligible for rebalance if it has not been checked yet in a previous iteration of the loop
            if (!_isElementInSlice(actions, strategy, i)) {
                StrategyState memory state = getStrategyState(strategy);
                strategiesStateBefore[i] = state;

                IRebalanceModule rebalanceAdapter = getStrategyRebalanceModule(strategy);
                if (!rebalanceAdapter.isEligibleForRebalance(strategy, state, msg.sender)) {
                    revert StrategyNotEligibleForRebalance(strategy);
                }
            }

            _executeLendingAdapterAction(strategy, actions[i].actionType, actions[i].amount);
        }

        for (uint256 i = 0; i < actions.length; i++) {
            // Validate the strategy state after rebalancing if it has not been validated yet in a previous iteration of the loop
            if (!_isElementInSlice(actions, actions[i].strategy, i)) {
                IStrategy strategy = actions[i].strategy;
                IRebalanceModule rebalanceAdapter = getStrategyRebalanceModule(strategy);

                if (!rebalanceAdapter.isStateAfterRebalanceValid(strategy, strategiesStateBefore[i])) {
                    revert InvalidStrategyStateAfterRebalance(strategy);
                }
            }
        }

        _transferTokens(tokensOut, address(this), msg.sender);
    }

<<<<<<< HEAD
=======
    /// @notice Validates if caller is allowed to rebalance strategy
    /// @param strategy Strategy to validate caller for
    /// @dev Caller is not allowed to rebalance strategy if they are not whitelisted in the strategy's rebalance whitelist module
    function _validateIsAuthorizedToRebalance(IStrategy strategy) internal view {
        IRebalanceWhitelist whitelist = getStrategyRebalanceWhitelist(strategy);

        if (address(whitelist) != address(0) && !whitelist.isAllowedToRebalance(address(strategy), msg.sender)) {
            revert NotRebalancer(strategy, msg.sender);
        }
    }

    /// @notice Validates if strategy should be rebalanced
    /// @param strategy Strategy to validate
    /// @param currCollateralRatio Current collateral ratio of the strategy
    /// @dev Strategy should be rebalanced if it's collateral ratio is outside of the min/max range.
    ///      If strategy is not eligible for rebalance, function will revert
    function _validateRebalanceEligibility(IStrategy strategy, uint256 currCollateralRatio) internal view {
        CollateralRatios memory ratios = getStrategyCollateralRatios(strategy);

        if (currCollateralRatio >= ratios.minCollateralRatio && currCollateralRatio <= ratios.maxCollateralRatio) {
            revert StrategyNotEligibleForRebalance(strategy);
        }
    }

    /// @notice Validates if strategy is in better state after rebalance
    /// @param strategy Strategy to validate
    /// @param stateBefore State of the strategy before rebalance that includes collateral, debt, equity and collateral ratio
    /// @dev Function checks if collateral ratio is closer to target ratio than it was before rebalance. Function also checks
    ///      if equity is not too much lower. Rebalancer is allowed to take percentage of equity when rebalancing strategy.
    ///      This percentage is considered as reward for rebalancer.
    function _validateStrategyStateAfterRebalance(IStrategy strategy, StrategyState memory stateBefore) internal view {
        // Fetch state after rebalance
        StrategyState memory stateAfter = getStrategyState(strategy);

        // Validate equity change
        _validateEquityChange(strategy, stateBefore, stateAfter);

        // Validate collateral ratio change
        _validateCollateralRatioAfterRebalance(strategy, stateBefore.collateralRatio, stateAfter.collateralRatio);
    }

    /// @notice Validates collateral ratio after rebalance
    /// @param strategy Strategy to validate ratio for
    /// @param collateralRatioBefore Collateral ratio before rebalance
    /// @param collateralRatioAfter Collateral ratio after rebalance
    /// @dev Collateral ratio after rebalance needs to be closer to target ratio than before rebalance. Also both collateral ratios
    ///      need to be on the same side. This means if strategy was overexposed before rebalance it can not be underexposed not and vice verse.
    function _validateCollateralRatioAfterRebalance(
        IStrategy strategy,
        uint256 collateralRatioBefore,
        uint256 collateralRatioAfter
    ) internal view {
        uint256 targetRatio = getStrategyTargetCollateralRatio(strategy);

        int256 targetRatioDiffBefore = collateralRatioBefore.toInt256() - targetRatio.toInt256();
        int256 targetRatioDiffAfter = collateralRatioAfter.toInt256() - targetRatio.toInt256();

        if (targetRatioDiffBefore * targetRatioDiffAfter < 0) {
            revert ExposureDirectionChanged();
        }

        if (targetRatioDiffBefore.abs() < targetRatioDiffAfter.abs()) {
            revert CollateralRatioInvalid();
        }
    }

    /// @notice Validates that strategy has enough equity after rebalance action
    /// @param stateBefore State of the strategy before rebalance
    /// @param stateAfter State of the strategy after rebalance
    function _validateEquityChange(
        IStrategy strategy,
        StrategyState memory stateBefore,
        StrategyState memory stateAfter
    ) internal view {
        uint256 equityBefore = stateBefore.equity;
        uint256 equityAfter = stateAfter.equity;

        uint256 reward = getStrategyRebalanceRewardDistributor(strategy).computeRebalanceReward(
            address(strategy), stateBefore, stateAfter
        );

        if (equityAfter < equityBefore - reward) {
            revert EquityLossTooBig();
        }
    }

>>>>>>> 6d4617c7
    /// @notice Function that converts user's equity to shares
    /// @notice Function uses OZ formula for calculating shares
    /// @param strategy Strategy to convert equity for
    /// @param equityInCollateralAsset Equity to convert to shares, denominated in collateral asset
    /// @return shares Shares
    /// @dev Function should be used to calculate how much shares user should receive for their equity
    function _convertToShares(IStrategy strategy, uint256 equityInCollateralAsset)
        internal
        view
        returns (uint256 shares)
    {
        ILendingAdapter lendingAdapter = getStrategyLendingAdapter(strategy);

        return Math.mulDiv(
            equityInCollateralAsset,
            strategy.totalSupply() + 10 ** DECIMALS_OFFSET,
            lendingAdapter.getEquityInCollateralAsset() + 1,
            Math.Rounding.Floor
        );
    }

    /// @notice Previews parameters related to a deposit action
    /// @param strategy Strategy to preview deposit for
    /// @param equityInCollateralAsset Amount of equity to add or withdraw, denominated in collateral asset
    /// @param action Type of the action to preview, can be Deposit or Withdraw
    /// @return data Preview data for the action
    /// @dev If the strategy has zero total supply of shares (so the strategy does not hold any collateral or debt,
    ///      or holds some leftover dust after all shares are redeemed), then the preview will use the target
    ///      collateral ratio for determining how much collateral and debt is required instead of the current collateral ratio.
    /// @dev If action is deposit collateral will be rounded down and debt up, if action is withdraw collateral will be rounded up and debt down
    function _previewAction(IStrategy strategy, uint256 equityInCollateralAsset, ExternalAction action)
        internal
        view
        returns (ActionData memory data)
    {
        (uint256 equityToCover, uint256 equityForShares, uint256 strategyFee, uint256 treasuryFee) =
            _computeEquityFees(strategy, equityInCollateralAsset, action);

        uint256 shares = _convertToShares(strategy, equityForShares);

        (uint256 collateralForStrategy, uint256 debtForStrategy) =
            _computeCollateralAndDebtForAction(strategy, equityToCover, action);

        // The collateral returned by `_computeCollateralAndDebtForAction` can be zero if the amount of equity for the strategy
        // cannot be exchanged for at least 1 strategy share due to rounding down in the exchange rate calculation.
        // The treasury fee returned by `_computeEquityFees` is wrt the equity amount, not the share amount, thus it's possible
        // for it to be non-zero even if the collateral amount is zero. In this case, the treasury fee should be set to 0
        treasuryFee = collateralForStrategy == 0 ? 0 : treasuryFee;

        return ActionData({
            collateral: collateralForStrategy,
            debt: debtForStrategy,
            equity: equityInCollateralAsset,
            shares: shares,
            strategyFee: strategyFee,
            treasuryFee: treasuryFee
        });
    }

    /// @notice Function that computes collateral and debt required by the position held by a strategy for a given action and an amount of equity to add / remove
    /// @param strategy Strategy to compute collateral and debt for
    /// @param equityInCollateralAsset Equity amount in collateral asset
    /// @param action Action to compute collateral and debt for
    /// @return collateral Collateral to add / remove from the strategy
    /// @return debt Debt to borrow / repay to the strategy
    function _computeCollateralAndDebtForAction(
        IStrategy strategy,
        uint256 equityInCollateralAsset,
        ExternalAction action
    ) internal view returns (uint256 collateral, uint256 debt) {
        ILendingAdapter lendingAdapter = getStrategyLendingAdapter(strategy);
        uint256 totalDebt = lendingAdapter.getDebt();
        uint256 totalShares = strategy.totalSupply();

        Math.Rounding collateralRounding = action == ExternalAction.Deposit ? Math.Rounding.Ceil : Math.Rounding.Floor;
        Math.Rounding debtRounding = action == ExternalAction.Deposit ? Math.Rounding.Floor : Math.Rounding.Ceil;

        uint256 shares = _convertToShares(strategy, equityInCollateralAsset);

        // If action is deposit there might be some dust in collateral but debt can be 0. In that case we should follow target ratio
        bool shouldFollowTargetRatio = totalShares == 0 || (action == ExternalAction.Deposit && totalDebt == 0);
        if (shouldFollowTargetRatio) {
            uint256 targetRatio = getStrategyTargetCollateralRatio(strategy);
            collateral = Math.mulDiv(equityInCollateralAsset, targetRatio, targetRatio - BASE_RATIO, collateralRounding);
            debt = lendingAdapter.convertCollateralToDebtAsset(collateral - equityInCollateralAsset);
        } else {
            collateral = Math.mulDiv(lendingAdapter.getCollateral(), shares, totalShares, collateralRounding);
            debt = Math.mulDiv(totalDebt, shares, totalShares, debtRounding);
        }

        return (collateral, debt);
    }

    /// @notice Function that checks if specific element has already been processed in the slice up to the given index
    /// @param actions Entire array to go through
    /// @param strategy Element to search for
    /// @param untilIndex Search until this specific index
    /// @dev This function is used to check if we already stored the state of the strategy before rebalance.
    ///      This function is used to check if strategy state has been already validated after rebalance
    function _isElementInSlice(RebalanceAction[] calldata actions, IStrategy strategy, uint256 untilIndex)
        internal
        pure
        returns (bool)
    {
        for (uint256 i = 0; i < untilIndex; i++) {
            if (address(actions[i].strategy) == address(strategy)) {
                return true;
            }
        }

        return false;
    }

    /// @notice Executes action on lending adapter from specific strategy
    /// @param strategy Strategy to execute action on
    /// @param actionType Type of the action to execute
    /// @param amount Amount to execute action with
    function _executeLendingAdapterAction(IStrategy strategy, ActionType actionType, uint256 amount) internal {
        ILendingAdapter lendingAdapter = getStrategyLendingAdapter(strategy);

        if (actionType == ActionType.AddCollateral) {
            IERC20 collateralAsset = lendingAdapter.getCollateralAsset();
            collateralAsset.approve(address(lendingAdapter), amount);
            lendingAdapter.addCollateral(amount);
        } else if (actionType == ActionType.RemoveCollateral) {
            lendingAdapter.removeCollateral(amount);
        } else if (actionType == ActionType.Borrow) {
            lendingAdapter.borrow(amount);
        } else if (actionType == ActionType.Repay) {
            IERC20 debtAsset = lendingAdapter.getDebtAsset();
            debtAsset.approve(address(lendingAdapter), amount);
            lendingAdapter.repay(amount);
        }
    }

    /// @notice Batched token transfer
    /// @param transfers Array of transfer data. Transfer data consist of token to transfer and amount
    /// @param from Address to transfer tokens from
    /// @param to Address to transfer tokens to
    /// @dev If from address is this smart contract it will use regular transfer function otherwise it will use transferFrom
    function _transferTokens(TokenTransfer[] calldata transfers, address from, address to) internal {
        for (uint256 i = 0; i < transfers.length; i++) {
            TokenTransfer calldata transfer = transfers[i];

            if (from == address(this)) {
                SafeERC20.safeTransfer(IERC20(transfer.token), to, transfer.amount);
            } else {
                SafeERC20.safeTransferFrom(IERC20(transfer.token), from, to, transfer.amount);
            }
        }
    }
}<|MERGE_RESOLUTION|>--- conflicted
+++ resolved
@@ -1,5 +1,7 @@
 // SPDX-License-Identifier: UNLICENSED
 pragma solidity ^0.8.26;
+
+import {console} from "forge-std/console.sol";
 
 import {UUPSUpgradeable} from "@openzeppelin/contracts-upgradeable/proxy/utils/UUPSUpgradeable.sol";
 import {AccessControlUpgradeable} from "@openzeppelin/contracts-upgradeable/access/AccessControlUpgradeable.sol";
@@ -20,21 +22,16 @@
 import {FeeManager} from "src/FeeManager.sol";
 import {StrategyState} from "src/types/DataTypes.sol";
 import {Strategy} from "src/Strategy.sol";
-<<<<<<< HEAD
-import {ActionData, ActionType, ExternalAction, RebalanceAction, TokenTransfer} from "src/types/DataTypes.sol";
-import {IRebalanceModule} from "src/interfaces/IRebalanceModule.sol";
-=======
 import {
     ActionData,
     ActionType,
+    ExternalAction,
+    StrategyConfig,
     BaseStrategyConfig,
-    ExternalAction,
     RebalanceAction,
-    StrategyConfig,
-    StrategyState,
     TokenTransfer
 } from "src/types/DataTypes.sol";
->>>>>>> 6d4617c7
+import {IRebalanceModule} from "src/interfaces/IRebalanceModule.sol";
 
 contract LeverageManager is ILeverageManager, AccessControlUpgradeable, FeeManager, UUPSUpgradeable {
     using SafeCast for uint256;
@@ -92,8 +89,8 @@
     }
 
     /// @inheritdoc ILeverageManager
-    function getStrategyRebalanceModule(IStrategy strategy) public view returns (IRebalanceModule adapter) {
-        return _getLeverageManagerStorage().config[strategy].rebalanceAdapter;
+    function getStrategyRebalanceModule(IStrategy strategy) public view returns (IRebalanceModule module) {
+        return _getLeverageManagerStorage().config[strategy].rebalanceModule;
     }
 
     /// @inheritdoc ILeverageManager
@@ -104,11 +101,8 @@
 
         return StrategyConfig({
             lendingAdapter: baseConfig.lendingAdapter,
-            minCollateralRatio: baseConfig.minCollateralRatio,
-            maxCollateralRatio: baseConfig.maxCollateralRatio,
             targetCollateralRatio: baseConfig.targetCollateralRatio,
-            rebalanceRewardDistributor: baseConfig.rebalanceRewardDistributor,
-            rebalanceWhitelist: baseConfig.rebalanceWhitelist,
+            rebalanceModule: baseConfig.rebalanceModule,
             strategyDepositFee: strategyDepositFee,
             strategyWithdrawFee: strategyWithdrawFee
         });
@@ -120,19 +114,8 @@
     }
 
     /// @inheritdoc ILeverageManager
-<<<<<<< HEAD
     function getStrategyTargetCollateralRatio(IStrategy strategy) public view returns (uint256 targetCollateralRatio) {
         return _getLeverageManagerStorage().config[strategy].targetCollateralRatio;
-=======
-    function getStrategyCollateralRatios(IStrategy strategy) public view returns (CollateralRatios memory ratios) {
-        BaseStrategyConfig memory config = _getLeverageManagerStorage().config[strategy];
-
-        return CollateralRatios({
-            minCollateralRatio: config.minCollateralRatio,
-            maxCollateralRatio: config.maxCollateralRatio,
-            targetCollateralRatio: config.targetCollateralRatio
-        });
->>>>>>> 6d4617c7
     }
 
     /// @inheritdoc ILeverageManager
@@ -155,25 +138,6 @@
     }
 
     /// @inheritdoc ILeverageManager
-    function getStrategyState(IStrategy strategy) public view returns (StrategyState memory state) {
-        ILendingAdapter lendingAdapter = getStrategyLendingAdapter(strategy);
-
-        uint256 collateral = lendingAdapter.getCollateralInDebtAsset();
-        uint256 debt = lendingAdapter.getDebt();
-        uint256 equity = lendingAdapter.getEquityInDebtAsset();
-
-        uint256 collateralRatio =
-            debt > 0 ? Math.mulDiv(collateral, BASE_RATIO, debt, Math.Rounding.Floor) : type(uint256).max;
-
-        return StrategyState({
-            collateralInDebtAsset: collateral,
-            debt: debt,
-            equity: equity,
-            collateralRatio: collateralRatio
-        });
-    }
-
-    /// @inheritdoc ILeverageManager
     function setStrategyTokenFactory(address factory) external onlyRole(DEFAULT_ADMIN_ROLE) {
         _getLeverageManagerStorage().strategyTokenFactory = IBeaconProxyFactory(factory);
         emit StrategyTokenFactorySet(factory);
@@ -199,11 +163,8 @@
 
         _getLeverageManagerStorage().config[strategy] = BaseStrategyConfig({
             lendingAdapter: strategyConfig.lendingAdapter,
-            minCollateralRatio: strategyConfig.minCollateralRatio,
-            maxCollateralRatio: strategyConfig.maxCollateralRatio,
-            targetCollateralRatio: strategyConfig.targetCollateralRatio,
-            rebalanceRewardDistributor: strategyConfig.rebalanceRewardDistributor,
-            rebalanceWhitelist: strategyConfig.rebalanceWhitelist
+            rebalanceModule: strategyConfig.rebalanceModule,
+            targetCollateralRatio: strategyConfig.targetCollateralRatio
         });
         _getLeverageManagerStorage().isLendingAdapterUsed[address(strategyConfig.lendingAdapter)] = true;
         _setStrategyActionFee(strategy, ExternalAction.Deposit, strategyConfig.strategyDepositFee);
@@ -343,8 +304,8 @@
                 StrategyState memory state = getStrategyState(strategy);
                 strategiesStateBefore[i] = state;
 
-                IRebalanceModule rebalanceAdapter = getStrategyRebalanceModule(strategy);
-                if (!rebalanceAdapter.isEligibleForRebalance(strategy, state, msg.sender)) {
+                IRebalanceModule rebalanceModule = getStrategyRebalanceModule(strategy);
+                if (!rebalanceModule.isEligibleForRebalance(strategy, state, msg.sender)) {
                     revert StrategyNotEligibleForRebalance(strategy);
                 }
             }
@@ -356,9 +317,9 @@
             // Validate the strategy state after rebalancing if it has not been validated yet in a previous iteration of the loop
             if (!_isElementInSlice(actions, actions[i].strategy, i)) {
                 IStrategy strategy = actions[i].strategy;
-                IRebalanceModule rebalanceAdapter = getStrategyRebalanceModule(strategy);
-
-                if (!rebalanceAdapter.isStateAfterRebalanceValid(strategy, strategiesStateBefore[i])) {
+                IRebalanceModule rebalanceModule = getStrategyRebalanceModule(strategy);
+
+                if (!rebalanceModule.isStateAfterRebalanceValid(strategy, strategiesStateBefore[i])) {
                     revert InvalidStrategyStateAfterRebalance(strategy);
                 }
             }
@@ -367,95 +328,6 @@
         _transferTokens(tokensOut, address(this), msg.sender);
     }
 
-<<<<<<< HEAD
-=======
-    /// @notice Validates if caller is allowed to rebalance strategy
-    /// @param strategy Strategy to validate caller for
-    /// @dev Caller is not allowed to rebalance strategy if they are not whitelisted in the strategy's rebalance whitelist module
-    function _validateIsAuthorizedToRebalance(IStrategy strategy) internal view {
-        IRebalanceWhitelist whitelist = getStrategyRebalanceWhitelist(strategy);
-
-        if (address(whitelist) != address(0) && !whitelist.isAllowedToRebalance(address(strategy), msg.sender)) {
-            revert NotRebalancer(strategy, msg.sender);
-        }
-    }
-
-    /// @notice Validates if strategy should be rebalanced
-    /// @param strategy Strategy to validate
-    /// @param currCollateralRatio Current collateral ratio of the strategy
-    /// @dev Strategy should be rebalanced if it's collateral ratio is outside of the min/max range.
-    ///      If strategy is not eligible for rebalance, function will revert
-    function _validateRebalanceEligibility(IStrategy strategy, uint256 currCollateralRatio) internal view {
-        CollateralRatios memory ratios = getStrategyCollateralRatios(strategy);
-
-        if (currCollateralRatio >= ratios.minCollateralRatio && currCollateralRatio <= ratios.maxCollateralRatio) {
-            revert StrategyNotEligibleForRebalance(strategy);
-        }
-    }
-
-    /// @notice Validates if strategy is in better state after rebalance
-    /// @param strategy Strategy to validate
-    /// @param stateBefore State of the strategy before rebalance that includes collateral, debt, equity and collateral ratio
-    /// @dev Function checks if collateral ratio is closer to target ratio than it was before rebalance. Function also checks
-    ///      if equity is not too much lower. Rebalancer is allowed to take percentage of equity when rebalancing strategy.
-    ///      This percentage is considered as reward for rebalancer.
-    function _validateStrategyStateAfterRebalance(IStrategy strategy, StrategyState memory stateBefore) internal view {
-        // Fetch state after rebalance
-        StrategyState memory stateAfter = getStrategyState(strategy);
-
-        // Validate equity change
-        _validateEquityChange(strategy, stateBefore, stateAfter);
-
-        // Validate collateral ratio change
-        _validateCollateralRatioAfterRebalance(strategy, stateBefore.collateralRatio, stateAfter.collateralRatio);
-    }
-
-    /// @notice Validates collateral ratio after rebalance
-    /// @param strategy Strategy to validate ratio for
-    /// @param collateralRatioBefore Collateral ratio before rebalance
-    /// @param collateralRatioAfter Collateral ratio after rebalance
-    /// @dev Collateral ratio after rebalance needs to be closer to target ratio than before rebalance. Also both collateral ratios
-    ///      need to be on the same side. This means if strategy was overexposed before rebalance it can not be underexposed not and vice verse.
-    function _validateCollateralRatioAfterRebalance(
-        IStrategy strategy,
-        uint256 collateralRatioBefore,
-        uint256 collateralRatioAfter
-    ) internal view {
-        uint256 targetRatio = getStrategyTargetCollateralRatio(strategy);
-
-        int256 targetRatioDiffBefore = collateralRatioBefore.toInt256() - targetRatio.toInt256();
-        int256 targetRatioDiffAfter = collateralRatioAfter.toInt256() - targetRatio.toInt256();
-
-        if (targetRatioDiffBefore * targetRatioDiffAfter < 0) {
-            revert ExposureDirectionChanged();
-        }
-
-        if (targetRatioDiffBefore.abs() < targetRatioDiffAfter.abs()) {
-            revert CollateralRatioInvalid();
-        }
-    }
-
-    /// @notice Validates that strategy has enough equity after rebalance action
-    /// @param stateBefore State of the strategy before rebalance
-    /// @param stateAfter State of the strategy after rebalance
-    function _validateEquityChange(
-        IStrategy strategy,
-        StrategyState memory stateBefore,
-        StrategyState memory stateAfter
-    ) internal view {
-        uint256 equityBefore = stateBefore.equity;
-        uint256 equityAfter = stateAfter.equity;
-
-        uint256 reward = getStrategyRebalanceRewardDistributor(strategy).computeRebalanceReward(
-            address(strategy), stateBefore, stateAfter
-        );
-
-        if (equityAfter < equityBefore - reward) {
-            revert EquityLossTooBig();
-        }
-    }
-
->>>>>>> 6d4617c7
     /// @notice Function that converts user's equity to shares
     /// @notice Function uses OZ formula for calculating shares
     /// @param strategy Strategy to convert equity for
@@ -491,19 +363,29 @@
         view
         returns (ActionData memory data)
     {
+        console.log("preview action start");
+
         (uint256 equityToCover, uint256 equityForShares, uint256 strategyFee, uint256 treasuryFee) =
             _computeEquityFees(strategy, equityInCollateralAsset, action);
 
+        console.log("compute equity fees end");
+
         uint256 shares = _convertToShares(strategy, equityForShares);
+
+        console.log("convert to shares end");
 
         (uint256 collateralForStrategy, uint256 debtForStrategy) =
             _computeCollateralAndDebtForAction(strategy, equityToCover, action);
+
+        console.log("compute collateral and debt end");
 
         // The collateral returned by `_computeCollateralAndDebtForAction` can be zero if the amount of equity for the strategy
         // cannot be exchanged for at least 1 strategy share due to rounding down in the exchange rate calculation.
         // The treasury fee returned by `_computeEquityFees` is wrt the equity amount, not the share amount, thus it's possible
         // for it to be non-zero even if the collateral amount is zero. In this case, the treasury fee should be set to 0
         treasuryFee = collateralForStrategy == 0 ? 0 : treasuryFee;
+
+        console.log("preview action end");
 
         return ActionData({
             collateral: collateralForStrategy,
@@ -530,20 +412,33 @@
         uint256 totalDebt = lendingAdapter.getDebt();
         uint256 totalShares = strategy.totalSupply();
 
+        console.log("compute collateral and debt for action start");
+
         Math.Rounding collateralRounding = action == ExternalAction.Deposit ? Math.Rounding.Ceil : Math.Rounding.Floor;
         Math.Rounding debtRounding = action == ExternalAction.Deposit ? Math.Rounding.Floor : Math.Rounding.Ceil;
 
         uint256 shares = _convertToShares(strategy, equityInCollateralAsset);
 
+        console.log("convert to shares end");
+
         // If action is deposit there might be some dust in collateral but debt can be 0. In that case we should follow target ratio
         bool shouldFollowTargetRatio = totalShares == 0 || (action == ExternalAction.Deposit && totalDebt == 0);
+
+        console.log("should follow target ratio end");
+
         if (shouldFollowTargetRatio) {
+            console.log("should follow target ratio true");
             uint256 targetRatio = getStrategyTargetCollateralRatio(strategy);
             collateral = Math.mulDiv(equityInCollateralAsset, targetRatio, targetRatio - BASE_RATIO, collateralRounding);
+            console.log("collateral after target ratio", collateral);
             debt = lendingAdapter.convertCollateralToDebtAsset(collateral - equityInCollateralAsset);
+
+            console.log("target ratio end");
         } else {
+            console.log("should follow target ratio false");
             collateral = Math.mulDiv(lendingAdapter.getCollateral(), shares, totalShares, collateralRounding);
             debt = Math.mulDiv(totalDebt, shares, totalShares, debtRounding);
+            console.log("compute collateral and debt for action end");
         }
 
         return (collateral, debt);
