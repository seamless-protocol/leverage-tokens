--- conflicted
+++ resolved
@@ -193,12 +193,8 @@
         emit StrategyCollateralCapSet(strategy, collateralCap);
     }
 
-<<<<<<< HEAD
-    function setStrategyRebalanceProfitDistributor(IStrategy strategy, IRebalanceProfitDistributor distributor)
-=======
     /// @inheritdoc ILeverageManager
     function setStrategyRebalanceRewardDistributor(IStrategy strategy, IRebalanceRewardDistributor distributor)
->>>>>>> 0d9f5391
         public
         onlyRole(MANAGER_ROLE)
     {
