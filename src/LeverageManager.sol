--- conflicted
+++ resolved
@@ -163,21 +163,14 @@
             revert LendingAdapterAlreadyInUse(address(tokenConfig.lendingAdapter));
         }
 
-<<<<<<< HEAD
-        if (strategyConfig.lendingAdapter.owner() != msg.sender) {
-            revert LendingAdapterSenderUnauthorized(address(strategyConfig.lendingAdapter), msg.sender);
-        }
-
-        _getLeverageManagerStorage().config[strategy] = BaseStrategyConfig({
-            lendingAdapter: strategyConfig.lendingAdapter,
-            rebalanceModule: strategyConfig.rebalanceModule,
-            targetCollateralRatio: strategyConfig.targetCollateralRatio
-=======
+        if (tokenConfig.lendingAdapter.owner() != msg.sender) {
+            revert LendingAdapterSenderUnauthorized(address(tokenConfig.lendingAdapter), msg.sender);
+        }
+
         _getLeverageManagerStorage().config[token] = BaseLeverageTokenConfig({
             lendingAdapter: tokenConfig.lendingAdapter,
             rebalanceModule: tokenConfig.rebalanceModule,
             targetCollateralRatio: tokenConfig.targetCollateralRatio
->>>>>>> 73ab6f17
         });
         _getLeverageManagerStorage().isLendingAdapterUsed[address(tokenConfig.lendingAdapter)] = true;
         _setLeverageTokenActionFee(token, ExternalAction.Deposit, tokenConfig.depositTokenFee);
