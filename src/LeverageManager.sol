--- conflicted
+++ resolved
@@ -126,27 +126,13 @@
     }
 
     /// @inheritdoc ILeverageManager
-<<<<<<< HEAD
-    function setLeverageTokenFactory(address factory) external onlyRole(DEFAULT_ADMIN_ROLE) {
-        _getLeverageManagerStorage().tokenFactory = IBeaconProxyFactory(factory);
-        emit LeverageTokenFactorySet(factory);
-    }
-
-    /// @inheritdoc ILeverageManager
     function createNewLeverageToken(
         LeverageTokenConfig calldata tokenConfig,
         string memory name,
         string memory symbol,
         bytes memory rebalanceAdapterInitData
     ) external returns (ILeverageToken token) {
-        IBeaconProxyFactory tokenFactory = getLeverageTokenFactory();
-=======
-    function createNewLeverageToken(LeverageTokenConfig calldata tokenConfig, string memory name, string memory symbol)
-        external
-        returns (ILeverageToken token)
-    {
         tokenConfig.lendingAdapter.preLeverageTokenCreation(msg.sender);
->>>>>>> af3de3a1
 
         IBeaconProxyFactory tokenFactory = getLeverageTokenFactory();
         token = ILeverageToken(
