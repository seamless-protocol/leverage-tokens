// SPDX-License-Identifier: UNLICENSED
pragma solidity ^0.8.26;

import {IStrategy} from "src/interfaces/IStrategy.sol";

struct CollateralRatios {
    uint256 minCollateralRatio;
    uint256 maxCollateralRatio;
    uint256 targetCollateralRatio;
}

<<<<<<< HEAD
=======
enum ActionType {
    AddCollateral,
    RemoveCollateral,
    Borrow,
    Repay
}

struct RebalanceAction {
    IStrategy strategy;
    ActionType actionType;
    uint256 amount;
}

struct TokenTransfer {
    address token;
    uint256 amount;
}

>>>>>>> 41a97a73
struct StrategyState {
    uint256 collateral;
    uint256 debt;
    uint256 equity;
    uint256 collateralRatio;
}<|MERGE_RESOLUTION|>--- conflicted
+++ resolved
@@ -3,19 +3,17 @@
 
 import {IStrategy} from "src/interfaces/IStrategy.sol";
 
-struct CollateralRatios {
-    uint256 minCollateralRatio;
-    uint256 maxCollateralRatio;
-    uint256 targetCollateralRatio;
-}
-
-<<<<<<< HEAD
-=======
 enum ActionType {
     AddCollateral,
     RemoveCollateral,
     Borrow,
     Repay
+}
+
+struct CollateralRatios {
+    uint256 minCollateralRatio;
+    uint256 maxCollateralRatio;
+    uint256 targetCollateralRatio;
 }
 
 struct RebalanceAction {
@@ -24,15 +22,14 @@
     uint256 amount;
 }
 
-struct TokenTransfer {
-    address token;
-    uint256 amount;
-}
-
->>>>>>> 41a97a73
 struct StrategyState {
     uint256 collateral;
     uint256 debt;
     uint256 equity;
     uint256 collateralRatio;
+}
+
+struct TokenTransfer {
+    address token;
+    uint256 amount;
 }