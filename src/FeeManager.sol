// SPDX-License-Identifier: UNLICENSED
pragma solidity ^0.8.26;

// Dependency imports
import {SafeERC20} from "@openzeppelin/contracts/token/ERC20/utils/SafeERC20.sol";
import {Math} from "@openzeppelin/contracts/utils/math/Math.sol";
import {AccessControlUpgradeable} from "@openzeppelin/contracts-upgradeable/access/AccessControlUpgradeable.sol";
import {Initializable} from "@openzeppelin/contracts-upgradeable/proxy/utils/Initializable.sol";
import {IERC20} from "@openzeppelin/contracts/token/ERC20/IERC20.sol";

// Internal imports
import {ExternalAction} from "src/types/DataTypes.sol";
import {ILeverageToken} from "src/interfaces/ILeverageToken.sol";
import {IFeeManager} from "src/interfaces/IFeeManager.sol";

/**
 * @dev The FeeManager contract is an abstract upgradeable core contract that is responsible for managing the fees for LeverageTokens.
 * There are three types of fees:
 *   - Token action fees: Fees charged that accumulate towards the value of the LeverageToken for current LeverageToken
 *     holders, applied on equity for mints and redeems
 *   - Treasury action fees: Fees charged in shares that are transferred to the configured treasury address, applied on
 *     shares minted for mints and shares burned for redeems
 *   - Management fees: Fees charged in shares that are transferred to the configured treasury address. The management fee
 *     accrues linearly over time and is minted to the treasury when the `chargeManagementFee` function is executed
 * Note: This contract is abstract and meant to be inherited by LeverageManager
 * The maximum fee that can be set for each action fee is 1e18 - 1 (99.99%). The maximum fee that can be set for the management fee is 1e18 (100%).
 *
 * @custom:contact security@seamlessprotocol.com
 */
abstract contract FeeManager is IFeeManager, Initializable, AccessControlUpgradeable {
    bytes32 public constant FEE_MANAGER_ROLE = keccak256("FEE_MANAGER_ROLE");

    uint256 internal constant WAD = 1e18;

    uint256 internal constant MAX_ACTION_FEE = WAD - 1;

    uint256 internal constant MAX_MANAGEMENT_FEE = WAD;

    uint256 internal constant SECS_PER_YEAR = 31536000;

    /// @dev Struct containing all state for the FeeManager contract
    /// @custom:storage-location erc7201:seamless.contracts.storage.FeeManager
    struct FeeManagerStorage {
        /// @dev Treasury address that receives treasury fees and management fees
        address treasury;
        /// @dev Default annual management fee for LeverageTokens at creation. 1e18 is 100% per year
        uint256 defaultManagementFeeAtCreation;
        /// @dev Annual management fee for each LeverageToken. 1e18 is 100% per year
        mapping(ILeverageToken token => uint256) managementFee;
        /// @dev Timestamp when the management fee was most recently accrued for each LeverageToken
        mapping(ILeverageToken token => uint120) lastManagementFeeAccrualTimestamp;
        /// @dev Treasury action fee for each action. 1e18 is 100%
        mapping(ExternalAction action => uint256) treasuryActionFee;
        /// @dev Token action fee for each action. 1e18 is 100%
        mapping(ILeverageToken token => mapping(ExternalAction action => uint256)) tokenActionFee;
    }

    function _getFeeManagerStorage() internal pure returns (FeeManagerStorage storage $) {
        // slither-disable-next-line assembly
        assembly {
            // keccak256(abi.encode(uint256(keccak256("seamless.contracts.storage.FeeManager")) - 1)) & ~bytes32(uint256(0xff));
            $.slot := 0x6c0d8f7f1305f10aa51c80093531513ff85a99140b414f68890d41ac36949e00
        }
    }

    function __FeeManager_init(address defaultAdmin, address treasury) internal onlyInitializing {
        __AccessControl_init_unchained();
        __FeeManager_init_unchained(defaultAdmin, treasury);
    }

    function __FeeManager_init_unchained(address defaultAdmin, address treasury) internal onlyInitializing {
        _grantRole(DEFAULT_ADMIN_ROLE, defaultAdmin);
        _setTreasury(treasury);
    }

    /// @inheritdoc IFeeManager
    function getDefaultManagementFeeAtCreation() public view returns (uint256) {
        return _getFeeManagerStorage().defaultManagementFeeAtCreation;
    }

    /// @inheritdoc IFeeManager
    function getFeeAdjustedTotalSupply(ILeverageToken token) public view returns (uint256) {
        uint256 totalSupply = token.totalSupply();
        uint256 accruedManagementFee = _getAccruedManagementFee(token, totalSupply);
        return totalSupply + accruedManagementFee;
    }

    /// @inheritdoc IFeeManager
    function getLastManagementFeeAccrualTimestamp(ILeverageToken token) public view returns (uint120) {
        return _getFeeManagerStorage().lastManagementFeeAccrualTimestamp[token];
    }

    /// @inheritdoc IFeeManager
    function getLeverageTokenActionFee(ILeverageToken token, ExternalAction action) public view returns (uint256 fee) {
        return _getFeeManagerStorage().tokenActionFee[token][action];
    }

    /// @inheritdoc IFeeManager
    function getManagementFee(ILeverageToken token) public view returns (uint256 fee) {
        return _getFeeManagerStorage().managementFee[token];
    }

    /// @inheritdoc IFeeManager
    function getTreasury() public view returns (address treasury) {
        return _getFeeManagerStorage().treasury;
    }

    /// @inheritdoc IFeeManager
    function getTreasuryActionFee(ExternalAction action) public view returns (uint256 fee) {
        return _getFeeManagerStorage().treasuryActionFee[action];
    }

    /// @inheritdoc IFeeManager
    function setDefaultManagementFeeAtCreation(uint256 fee) external onlyRole(FEE_MANAGER_ROLE) {
        _validateManagementFee(fee);

        _getFeeManagerStorage().defaultManagementFeeAtCreation = fee;
        emit DefaultManagementFeeAtCreationSet(fee);
    }

    /// @inheritdoc IFeeManager
    function setManagementFee(ILeverageToken token, uint256 fee) external onlyRole(FEE_MANAGER_ROLE) {
        // Charge any accrued management fees before setting the new management fee
        chargeManagementFee(token);

        _validateManagementFee(fee);

        _getFeeManagerStorage().managementFee[token] = fee;

        // It's possible that the last accrual timestamp was not updated during `chargeManagementFee` if the calculated fee was 0
        // and the previous management fee was not 0, so we make sure it's updated here regardless
        _getFeeManagerStorage().lastManagementFeeAccrualTimestamp[token] = uint120(block.timestamp);

        emit ManagementFeeSet(token, fee);
    }

    /// @inheritdoc IFeeManager
    function setTreasury(address treasury) external onlyRole(FEE_MANAGER_ROLE) {
        _setTreasury(treasury);
    }

    /// @inheritdoc IFeeManager
    function setTreasuryActionFee(ExternalAction action, uint256 fee) external onlyRole(FEE_MANAGER_ROLE) {
        _validateActionFee(fee);
        _getFeeManagerStorage().treasuryActionFee[action] = fee;

        emit TreasuryActionFeeSet(action, fee);
    }

    /// @inheritdoc IFeeManager
    function chargeManagementFee(ILeverageToken token) public {
        // Shares fee must be obtained before the last management fee accrual timestamp is updated
        uint256 sharesFee = _getAccruedManagementFee(token, token.totalSupply());

        // Return early if the management fee is not 0 and the calculated shares fee is 0, to avoid missing out on fees
        // if an someone continuously calls `chargeManagementFee`, due to rounding down in `_getAccruedManagementFee`.
        if (getManagementFee(token) != 0 && sharesFee == 0) {
            return;
        }

        _getFeeManagerStorage().lastManagementFeeAccrualTimestamp[token] = uint120(block.timestamp);

        _chargeTreasuryFee(token, sharesFee);
        emit ManagementFeeCharged(token, sharesFee);
    }

    /// @notice Function that mints shares to the treasury, if the treasury is set
    /// @param token LeverageToken to mint shares to treasury for
    /// @param shares Shares to mint
    /// @dev This contract must be authorized to mint shares for the LeverageToken
    function _chargeTreasuryFee(ILeverageToken token, uint256 shares) internal {
        // slither-disable-next-line timestamp
        if (shares != 0) {
            // slither-disable-next-line reentrancy-events
            token.mint(getTreasury(), shares);
        }
    }

    /// @notice Computes the share fees for a given action and share amount
    /// @param token LeverageToken to compute share fees for
    /// @param grossShares Amount of shares to compute share fees for
    /// @param action Action to compute share fees for
    /// @return netShares Amount of shares after fees
    /// @return sharesTokenFee Amount of shares that will be charged for the action that are given to the LeverageToken
    /// @return treasuryFee Amount of shares that will be charged for the action that are given to the treasury
    /// @dev Token action fee is applied first, then treasury action fee is applied on the remaining shares
    function _computeFeesForGrossShares(ILeverageToken token, uint256 grossShares, ExternalAction action)
        internal
        view
        returns (uint256, uint256, uint256)
    {
        uint256 sharesTokenFee =
            Math.mulDiv(grossShares, getLeverageTokenActionFee(token, action), WAD, Math.Rounding.Ceil);
        uint256 netShares = grossShares - sharesTokenFee;
        uint256 treasuryFee = _computeTreasuryFee(action, netShares);

        netShares = netShares - treasuryFee;

        return (netShares, sharesTokenFee, treasuryFee);
    }

    /// @notice Based on an amount of net shares, compute the gross shares, token fee, and treasury fee
    /// @param token LeverageToken to compute token fee for
    /// @param netShares Net shares to compute token fee for
    /// @param action Action to compute token fee for
    /// @return grossShares Gross shares after token fee and treasury fee
    /// @return sharesTokenFee Token fee amount in shares
    /// @return treasuryFee Treasury fee amount in shares
    /// @dev Token action fee is applied first, then treasury action fee is applied on the remaining shares
    function _computeFeesForNetShares(ILeverageToken token, uint256 netShares, ExternalAction action)
        internal
        view
        returns (uint256 grossShares, uint256 sharesTokenFee, uint256 treasuryFee)
    {
        uint256 tokenActionFeeRate = getLeverageTokenActionFee(token, action);
        uint256 treasuryActionFeeRate = getTreasuryActionFee(action);

        // Mathematical derivation for computing gross shares from net shares:
        //
        // Starting relationship for a single fee:
        //   net = gross * (baseFee - feeRate) / baseFee
        //   where feeRate is the fee percentage and baseFee is the base (100_00 for 100%)
        //
        // Rearranging to solve for gross:
        //   gross = net * baseFee / (baseFee - feeRate)
        //
        // For two sequential fees (token action fee and treasury action fee), we apply this transformation twice:
        //   1) First, apply token action fee: afterTokenFee = gross * (baseFee - tokenActionFeeRate) / baseFee
        //   2) Then, apply treasury action fee: net = afterTokenFee * (baseFee - treasuryActionFeeRate) / baseFee
        //
        // Substituting step 1 into step 2:
        //   net = gross * (baseFee - tokenActionFeeRate) / baseFee * (baseFee - treasuryActionFeeRate) / baseFee
        //
        // Solving for gross:
        //   gross = net * baseFee / (baseFee - tokenActionFeeRate) * baseFee / (baseFee - treasuryActionFeeRate)
<<<<<<< HEAD
        grossShares = Math.mulDiv(
            Math.mulDiv(netShares, MAX_BPS, (MAX_BPS - tokenActionFeeRate), Math.Rounding.Ceil),
            MAX_BPS,
            MAX_BPS - treasuryActionFeeRate,
=======
        grossShares = grossShares = Math.mulDiv(
            Math.mulDiv(netShares, WAD, (WAD - tokenActionFeeRate), Math.Rounding.Ceil),
            WAD,
            WAD - treasuryActionFeeRate,
>>>>>>> 42f93624
            Math.Rounding.Ceil
        );
        sharesTokenFee =
            Math.min(Math.mulDiv(grossShares, tokenActionFeeRate, WAD, Math.Rounding.Ceil), grossShares - netShares);
        treasuryFee = grossShares - sharesTokenFee - netShares;

        return (grossShares, sharesTokenFee, treasuryFee);
    }

    /// @notice Computes the treasury action fee for a given action
    /// @param action Action to compute treasury action fee for
    /// @param shares Shares to compute treasury action fee for
    /// @return treasuryFee Treasury action fee amount in shares
    function _computeTreasuryFee(ExternalAction action, uint256 shares) internal view returns (uint256) {
        return Math.mulDiv(shares, getTreasuryActionFee(action), WAD, Math.Rounding.Ceil);
    }

    /// @notice Function that calculates how many shares to mint for the accrued management fee at the current timestamp
    /// @param token LeverageToken to calculate management fee shares for
    /// @param totalSupply Total supply of the LeverageToken
    /// @return shares Shares to mint
    function _getAccruedManagementFee(ILeverageToken token, uint256 totalSupply) internal view returns (uint256) {
        uint120 lastManagementFeeAccrualTimestamp = getLastManagementFeeAccrualTimestamp(token);
        uint256 duration = block.timestamp - lastManagementFeeAccrualTimestamp;

        // slither-disable-next-line timestamp,incorrect-equality
        if (duration == 0) {
            return 0;
        }

        uint256 managementFee = getManagementFee(token);

        uint256 sharesFee = Math.mulDiv(managementFee * totalSupply, duration, WAD * SECS_PER_YEAR, Math.Rounding.Floor);
        return sharesFee;
    }

    /// @notice Sets the LeverageToken fee for a specific action
    /// @param token LeverageToken to set fee for
    /// @param action Action to set fee for
    /// @param fee Fee for action, 100_00 is 100%
    /// @dev If caller tries to set fee above 100% it reverts with FeeTooHigh error
    function _setLeverageTokenActionFee(ILeverageToken token, ExternalAction action, uint256 fee) internal {
        _validateActionFee(fee);

        _getFeeManagerStorage().tokenActionFee[token][action] = fee;
        emit LeverageTokenActionFeeSet(token, action, fee);
    }

    /// @notice Sets the management fee for a new LeverageToken and the last management fee accrual timestamp to the
    /// current timestamp
    /// @param token LeverageToken to set management fee for
    function _setNewLeverageTokenManagementFee(ILeverageToken token) internal {
        uint256 fee = _getFeeManagerStorage().defaultManagementFeeAtCreation;

        _getFeeManagerStorage().managementFee[token] = fee;
        _getFeeManagerStorage().lastManagementFeeAccrualTimestamp[token] = uint120(block.timestamp);
        emit ManagementFeeSet(token, fee);
    }

    /// @notice Sets the treasury address
    /// @param treasury Treasury address to set
    /// @dev Reverts if the treasury address is zero
    function _setTreasury(address treasury) internal {
        if (treasury == address(0)) {
            revert ZeroAddressTreasury();
        }

        _getFeeManagerStorage().treasury = treasury;
        emit TreasurySet(treasury);
    }

    /// @notice Validates that the fee is not higher than 99.99%
    /// @param fee Fee to validate
    function _validateActionFee(uint256 fee) internal pure {
        if (fee > MAX_ACTION_FEE) {
            revert FeeTooHigh(fee, MAX_ACTION_FEE);
        }
    }

    /// @notice Validates that the fee is not higher than 100%
    /// @param fee Fee to validate
    function _validateManagementFee(uint256 fee) internal pure {
        if (fee > MAX_MANAGEMENT_FEE) {
            revert FeeTooHigh(fee, MAX_MANAGEMENT_FEE);
        }
    }
}<|MERGE_RESOLUTION|>--- conflicted
+++ resolved
@@ -233,17 +233,10 @@
         //
         // Solving for gross:
         //   gross = net * baseFee / (baseFee - tokenActionFeeRate) * baseFee / (baseFee - treasuryActionFeeRate)
-<<<<<<< HEAD
         grossShares = Math.mulDiv(
-            Math.mulDiv(netShares, MAX_BPS, (MAX_BPS - tokenActionFeeRate), Math.Rounding.Ceil),
-            MAX_BPS,
-            MAX_BPS - treasuryActionFeeRate,
-=======
-        grossShares = grossShares = Math.mulDiv(
             Math.mulDiv(netShares, WAD, (WAD - tokenActionFeeRate), Math.Rounding.Ceil),
             WAD,
             WAD - treasuryActionFeeRate,
->>>>>>> 42f93624
             Math.Rounding.Ceil
         );
         sharesTokenFee =
