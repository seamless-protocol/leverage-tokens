--- conflicted
+++ resolved
@@ -22,14 +22,7 @@
  * The maximum fee that can be set for each action is 100_00 (100%). If the LeverageToken fee + the treasury fee is greater than
  * the maximum fee, the LeverageToken fee is set to the delta of the maximum fee and the treasury fee.
  */
-<<<<<<< HEAD
 contract FeeManager is IFeeManager, Initializable, AccessControlUpgradeable {
-    /// @inheritdoc IFeeManager
-    uint256 public constant MAX_FEE = 100_00;
-
-=======
-contract FeeManager is IFeeManager, Initializable, AccessControlUpgradeable, ReentrancyGuardUpgradeable {
->>>>>>> d008e0c5
     bytes32 public constant FEE_MANAGER_ROLE = keccak256("FEE_MANAGER_ROLE");
 
     uint256 internal constant MAX_FEE = 100_00;
