// SPDX-License-Identifier: MIT
pragma solidity ^0.8.26;

// Dependency imports
import {SafeERC20} from "@openzeppelin/contracts/token/ERC20/utils/SafeERC20.sol";
import {IERC20} from "@openzeppelin/contracts/token/ERC20/IERC20.sol";
import {Math} from "@openzeppelin/contracts/utils/math/Math.sol";
import {Ownable} from "@openzeppelin/contracts/access/Ownable.sol";

// Internal imports
import {ISeamlessRebalanceModule} from "src/interfaces/ISeamlessRebalanceModule.sol";
import {IDutchAuctionRebalancer} from "src/interfaces/IDutchAuctionRebalancer.sol";
import {ILeverageManager} from "src/interfaces/ILeverageManager.sol";
import {ILeverageToken} from "src/interfaces/ILeverageToken.sol";
import {ILendingAdapter} from "src/interfaces/ILendingAdapter.sol";
import {RebalanceAction, TokenTransfer, ActionType, LeverageTokenState, Auction} from "src/types/DataTypes.sol";

contract DutchAuctionRebalancer is IDutchAuctionRebalancer, Ownable {
    bytes32 public constant MANAGER_ROLE = keccak256("MANAGER_ROLE");
    uint256 public constant PRICE_MULTIPLIER_PRECISION = 1e18;

    ///@notice Leverage manager contract
    ILeverageManager public immutable leverageManager;

    ///@notice Duration for all auctions in seconds
    mapping(ILeverageToken token => uint256) public auctionDuration;

    ///@notice Initial price multiplier in basis points
    mapping(ILeverageToken token => uint256) public initialPriceMultiplier;

    ///@notice Minimum price multiplier in basis points
    mapping(ILeverageToken token => uint256) public minPriceMultiplier;

    ///@notice Mapping of leverage token to auction
    mapping(ILeverageToken token => Auction) public auctions;

    /// @notice Creates a new Dutch auction rebalancer
    /// @param owner_ Initial owner address
    /// @param leverageManager_ Address of leverage manager contract
    constructor(address owner_, ILeverageManager leverageManager_) Ownable(owner_) {
        leverageManager = leverageManager_;
    }

    /// @inheritdoc IDutchAuctionRebalancer
    function getLeverageTokenRebalanceStatus(ILeverageToken token)
        public
        view
        returns (bool isEligibleForRebalance, bool isOverCollateralized)
    {
        LeverageTokenState memory state = leverageManager.getLeverageTokenState(token);

        ISeamlessRebalanceModule rebalanceModule =
            ISeamlessRebalanceModule(address(leverageManager.getLeverageTokenRebalanceModule(token)));

        uint256 minColRatio = rebalanceModule.getLeverageTokenMinCollateralRatio(token);
        uint256 maxColRatio = rebalanceModule.getLeverageTokenMaxCollateralRatio(token);

        isEligibleForRebalance = state.collateralRatio < minColRatio || state.collateralRatio > maxColRatio;
        isOverCollateralized = state.collateralRatio > maxColRatio;

        return (isEligibleForRebalance, isOverCollateralized);
    }

    /// @inheritdoc IDutchAuctionRebalancer
    function isAuctionValid(ILeverageToken token) public view returns (bool isValid) {
        (bool isEligibleForRebalance, bool isOverCollateralized) = getLeverageTokenRebalanceStatus(token);

        if (!isEligibleForRebalance) {
            return false;
        }

        if (isOverCollateralized != auctions[token].isOverCollateralized) {
            return false;
        }

        // slither-disable-next-line timestamp
        if (block.timestamp > auctions[token].endTimestamp) {
            return false;
        }

        return true;
    }

    /// @inheritdoc IDutchAuctionRebalancer
    function getCurrentAuctionMultiplier(ILeverageToken token) public view returns (uint256) {
        Auction memory auction = auctions[token];

        uint256 elapsed = block.timestamp - auction.startTimestamp;
        uint256 duration = auction.endTimestamp - auction.startTimestamp;

        // slither-disable-next-line timestamp
        if (elapsed > duration) {
            return auction.minPriceMultiplier;
        }

        // Calculate progress as a fixed point number with 18 decimals
        uint256 progress = Math.mulDiv(elapsed, PRICE_MULTIPLIER_PRECISION, duration);

        // Exponential decay approximation using: e^(-3x) ≈ (1-x)^4
        uint256 base = PRICE_MULTIPLIER_PRECISION - progress; // (1-x)
        uint256 decayFactor = Math.mulDiv(base, base, PRICE_MULTIPLIER_PRECISION); // Square it: (1-x)^2
        decayFactor = Math.mulDiv(decayFactor, decayFactor, PRICE_MULTIPLIER_PRECISION); // Square again: (1-x)^4

        // Calculate final price: min + (initial - min) * decayFactor
        uint256 range = auction.initialPriceMultiplier - auction.minPriceMultiplier;
        uint256 premium = Math.mulDiv(range, decayFactor, PRICE_MULTIPLIER_PRECISION);

        return auction.minPriceMultiplier + premium;
    }

    /// @inheritdoc IDutchAuctionRebalancer
    function getAmountIn(ILeverageToken token, uint256 amountOut) public view returns (uint256) {
        bool isOverCollateralized = auctions[token].isOverCollateralized;
        ILendingAdapter lendingAdapter = leverageManager.getLeverageTokenLendingAdapter(token);

        uint256 baseAmountIn = isOverCollateralized
            ? lendingAdapter.convertDebtToCollateralAsset(amountOut)
            : lendingAdapter.convertCollateralToDebtAsset(amountOut);

        return Math.mulDiv(baseAmountIn, getCurrentAuctionMultiplier(token), PRICE_MULTIPLIER_PRECISION);
    }

    /// @inheritdoc IDutchAuctionRebalancer
    function setAuctionDuration(ILeverageToken token, uint256 newDuration) external onlyOwner {
        if (newDuration == 0) revert InvalidAuctionDuration();
        auctionDuration[token] = newDuration;
        emit AuctionDurationSet(token, newDuration);
    }

    /// @inheritdoc IDutchAuctionRebalancer
    function setInitialPriceMultiplier(ILeverageToken token, uint256 newMultiplier) external onlyOwner {
        if (newMultiplier < minPriceMultiplier[token]) {
            revert MinPriceMultiplierTooHigh();
        }

        initialPriceMultiplier[token] = newMultiplier;
        emit InitialPriceMultiplierSet(token, newMultiplier);
    }

    /// @inheritdoc IDutchAuctionRebalancer
    function setMinPriceMultiplier(ILeverageToken token, uint256 newMultiplier) external onlyOwner {
        if (newMultiplier > initialPriceMultiplier[token]) {
            revert MinPriceMultiplierTooHigh();
        }

        minPriceMultiplier[token] = newMultiplier;
        emit MinPriceMultiplierSet(token, newMultiplier);
    }

    /// @notice Creates a new auction
    /// @param token Leverage token to create auction for
    function createAuction(ILeverageToken token) external {
        // End current on going auction
        endAuction(token);

        (bool isEligibleForRebalance, bool isOverCollateralized) = getLeverageTokenRebalanceStatus(token);

        if (!isEligibleForRebalance) {
            revert LeverageTokenNotEligibleForRebalance();
        }

        // Create new auction
        uint256 startTimestamp = block.timestamp;
        uint256 endTimestamp = startTimestamp + auctionDuration[token];

        Auction memory auction = Auction({
            isOverCollateralized: isOverCollateralized,
            initialPriceMultiplier: initialPriceMultiplier[token],
            minPriceMultiplier: minPriceMultiplier[token],
            startTimestamp: startTimestamp,
            endTimestamp: endTimestamp
        });

        auctions[token] = auction;
        emit AuctionCreated(token, auction);
    }

    /// @inheritdoc IDutchAuctionRebalancer
    function endAuction(ILeverageToken token) public {
        if (isAuctionValid(token)) {
            revert AuctionStillValid();
        }

        delete auctions[token];
        emit AuctionEnded(token);
    }

    /// @inheritdoc IDutchAuctionRebalancer
    function take(ILeverageToken token, uint256 amountOut) external {
        if (!isAuctionValid(token)) {
            revert AuctionNotValid();
        }

        uint256 amountIn = getAmountIn(token, amountOut);

        if (auctions[token].isOverCollateralized) {
            _executeRebalanceDown(token, amountIn, amountOut);
        } else {
            _executeRebalanceUp(token, amountOut, amountIn);
        }

        emit Take(token, msg.sender, amountIn, amountOut);

        if (!isAuctionValid(token)) {
            endAuction(token);
        }
    }

    /// @notice Executes the rebalance down operation, meaning decreasing collateral ratio
    /// @param token Leverage token to rebalance
    /// @param collateralAmount Amount of collateral to add
    /// @param debtAmount Amount of debt to borrow
    /// @dev This function prepares rebalance parameters, takes collateral token from sender, executes rebalance and returns debt token to sender
    function _executeRebalanceDown(ILeverageToken token, uint256 collateralAmount, uint256 debtAmount) internal {
        // Get token addresses
        IERC20 collateralAsset = leverageManager.getLeverageTokenCollateralAsset(token);
        IERC20 debtAsset = leverageManager.getLeverageTokenDebtAsset(token);

        // Prepare rebalance actions
        RebalanceAction[] memory actions = new RebalanceAction[](2);
        actions[0] =
            RebalanceAction({leverageToken: token, actionType: ActionType.AddCollateral, amount: collateralAmount});
        actions[1] = RebalanceAction({leverageToken: token, actionType: ActionType.Borrow, amount: debtAmount});

        // Prepare token transfers
        TokenTransfer[] memory tokensIn = new TokenTransfer[](1);
        tokensIn[0] = TokenTransfer({token: address(collateralAsset), amount: collateralAmount});

        TokenTransfer[] memory tokensOut = new TokenTransfer[](1);
        tokensOut[0] = TokenTransfer({token: address(debtAsset), amount: debtAmount});

<<<<<<< HEAD
        collateralAsset.safeTransferFrom(msg.sender, address(this), collateralAmount);

        // slither-disable-next-line reentrancy-no-eth,reentrancy-events
        SafeERC20.forceApprove(collateralAsset, address(leverageManager), collateralAmount);

        // slither-disable-next-line reentrancy-no-eth,reentrancy-events
=======
        SafeERC20.safeTransferFrom(collateralAsset, msg.sender, address(this), collateralAmount);
        collateralAsset.approve(address(leverageManager), collateralAmount);
>>>>>>> 3e457ef6
        leverageManager.rebalance(actions, tokensIn, tokensOut);

        SafeERC20.safeTransfer(debtAsset, msg.sender, debtAmount);
    }

    /// @notice Executes the rebalance up operation, meaning increasing collateral ratio
    /// @param token Leverage token to rebalance
    /// @param collateralAmount Amount of collateral to remove
    /// @param debtAmount Amount of debt to repay
    /// @dev This function prepares rebalance parameters, takes debt token from sender, executes rebalance and returns collateral token to sender
    function _executeRebalanceUp(ILeverageToken token, uint256 collateralAmount, uint256 debtAmount) internal {
        // Get token addresses
        IERC20 collateralAsset = leverageManager.getLeverageTokenCollateralAsset(token);
        IERC20 debtAsset = leverageManager.getLeverageTokenDebtAsset(token);

        // Prepare rebalance actions
        RebalanceAction[] memory actions = new RebalanceAction[](2);
        actions[0] = RebalanceAction({leverageToken: token, actionType: ActionType.Repay, amount: debtAmount});
        actions[1] =
            RebalanceAction({leverageToken: token, actionType: ActionType.RemoveCollateral, amount: collateralAmount});

        // Prepare token transfers
        TokenTransfer[] memory tokensIn = new TokenTransfer[](1);
        tokensIn[0] = TokenTransfer({token: address(debtAsset), amount: debtAmount});

        TokenTransfer[] memory tokensOut = new TokenTransfer[](1);
        tokensOut[0] = TokenTransfer({token: address(collateralAsset), amount: collateralAmount});

<<<<<<< HEAD
        debtAsset.safeTransferFrom(msg.sender, address(this), debtAmount);

        // slither-disable-next-line reentrancy-no-eth,reentrancy-events
        SafeERC20.forceApprove(debtAsset, address(leverageManager), debtAmount);

        // slither-disable-next-line reentrancy-no-eth,reentrancy-events
=======
        SafeERC20.safeTransferFrom(debtAsset, msg.sender, address(this), debtAmount);
        debtAsset.approve(address(leverageManager), debtAmount);
>>>>>>> 3e457ef6
        leverageManager.rebalance(actions, tokensIn, tokensOut);

        SafeERC20.safeTransfer(collateralAsset, msg.sender, collateralAmount);
    }
}<|MERGE_RESOLUTION|>--- conflicted
+++ resolved
@@ -229,17 +229,12 @@
         TokenTransfer[] memory tokensOut = new TokenTransfer[](1);
         tokensOut[0] = TokenTransfer({token: address(debtAsset), amount: debtAmount});
 
-<<<<<<< HEAD
-        collateralAsset.safeTransferFrom(msg.sender, address(this), collateralAmount);
+        SafeERC20.safeTransferFrom(collateralAsset, msg.sender, address(this), collateralAmount);
 
         // slither-disable-next-line reentrancy-no-eth,reentrancy-events
         SafeERC20.forceApprove(collateralAsset, address(leverageManager), collateralAmount);
 
         // slither-disable-next-line reentrancy-no-eth,reentrancy-events
-=======
-        SafeERC20.safeTransferFrom(collateralAsset, msg.sender, address(this), collateralAmount);
-        collateralAsset.approve(address(leverageManager), collateralAmount);
->>>>>>> 3e457ef6
         leverageManager.rebalance(actions, tokensIn, tokensOut);
 
         SafeERC20.safeTransfer(debtAsset, msg.sender, debtAmount);
@@ -268,17 +263,12 @@
         TokenTransfer[] memory tokensOut = new TokenTransfer[](1);
         tokensOut[0] = TokenTransfer({token: address(collateralAsset), amount: collateralAmount});
 
-<<<<<<< HEAD
-        debtAsset.safeTransferFrom(msg.sender, address(this), debtAmount);
+        SafeERC20.safeTransferFrom(debtAsset, msg.sender, address(this), debtAmount);
 
         // slither-disable-next-line reentrancy-no-eth,reentrancy-events
         SafeERC20.forceApprove(debtAsset, address(leverageManager), debtAmount);
 
         // slither-disable-next-line reentrancy-no-eth,reentrancy-events
-=======
-        SafeERC20.safeTransferFrom(debtAsset, msg.sender, address(this), debtAmount);
-        debtAsset.approve(address(leverageManager), debtAmount);
->>>>>>> 3e457ef6
         leverageManager.rebalance(actions, tokensIn, tokensOut);
 
         SafeERC20.safeTransfer(collateralAsset, msg.sender, collateralAmount);
