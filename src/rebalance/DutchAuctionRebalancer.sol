--- conflicted
+++ resolved
@@ -75,12 +75,8 @@
             return false;
         }
 
-<<<<<<< HEAD
         // slither-disable-next-line timestamp
-        if (block.timestamp > auctions[strategy].endTimestamp) {
-=======
         if (block.timestamp > auctions[token].endTimestamp) {
->>>>>>> 73ab6f17
             return false;
         }
 
