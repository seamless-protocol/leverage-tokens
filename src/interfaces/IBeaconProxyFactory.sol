// SPDX-License-Identifier: MIT
pragma solidity ^0.8.26;

interface IBeaconProxyFactory {
    /// @notice Error thrown when an invalid address is provided
    error InvalidAddress();

    /// @notice Emitted when a new beacon proxy is created
    /// @param proxy The address of the new beacon proxy
    /// @param data The data used to initialize the beacon proxy
    /// @param baseSalt The base salt used for deterministic deployment
    event BeaconProxyCreated(address indexed proxy, bytes data, bytes32 baseSalt);

<<<<<<< HEAD
    /// @notice The beacon contract
    /// @return _beacon The address of the beacon contract
    function beacon() external view returns (address _beacon);

=======
>>>>>>> 80f45027
    /// @notice Computes the address of a beacon proxy before deployment
    /// @param sender The address that will deploy the beacon proxy using the factory
    /// @param data The initialization data passed to the proxy
    /// @param baseSalt The base salt used for deterministic deployment
    /// @return proxy The predicted address of the beacon proxy
    function computeProxyAddress(address sender, bytes memory data, bytes32 baseSalt)
        external
        view
        returns (address proxy);

<<<<<<< HEAD
    /// @notice The list of beacon proxies deployed by the factory
    /// @return _proxies The list of beacon proxies
    function getProxies() external view returns (address[] memory _proxies);

    /// @notice Returns the address of a beacon proxy by index in the stored list of beacon proxies deployed by the factory
    /// @param index The index of the beacon proxy in the stored list of beacon proxies
    /// @return proxy The address of the beacon proxy
    function proxies(uint256 index) external view returns (address proxy);
=======
    /// @notice Returns the number of beacon proxies deployed by the factory
    /// @return numProxies The number of beacon proxies deployed by the factory
    function numProxies() external view returns (uint256 numProxies);
>>>>>>> 80f45027

    /// @notice Creates a new beacon proxy
    /// @param data The initialization data passed to the proxy
    /// @param baseSalt The base salt used for deterministic deployment
    /// @return proxy The address of the new beacon proxy
    function createProxy(bytes memory data, bytes32 baseSalt) external returns (address proxy);
}<|MERGE_RESOLUTION|>--- conflicted
+++ resolved
@@ -11,13 +11,6 @@
     /// @param baseSalt The base salt used for deterministic deployment
     event BeaconProxyCreated(address indexed proxy, bytes data, bytes32 baseSalt);
 
-<<<<<<< HEAD
-    /// @notice The beacon contract
-    /// @return _beacon The address of the beacon contract
-    function beacon() external view returns (address _beacon);
-
-=======
->>>>>>> 80f45027
     /// @notice Computes the address of a beacon proxy before deployment
     /// @param sender The address that will deploy the beacon proxy using the factory
     /// @param data The initialization data passed to the proxy
@@ -28,20 +21,9 @@
         view
         returns (address proxy);
 
-<<<<<<< HEAD
-    /// @notice The list of beacon proxies deployed by the factory
-    /// @return _proxies The list of beacon proxies
-    function getProxies() external view returns (address[] memory _proxies);
-
-    /// @notice Returns the address of a beacon proxy by index in the stored list of beacon proxies deployed by the factory
-    /// @param index The index of the beacon proxy in the stored list of beacon proxies
-    /// @return proxy The address of the beacon proxy
-    function proxies(uint256 index) external view returns (address proxy);
-=======
     /// @notice Returns the number of beacon proxies deployed by the factory
-    /// @return numProxies The number of beacon proxies deployed by the factory
-    function numProxies() external view returns (uint256 numProxies);
->>>>>>> 80f45027
+    /// @return _numProxies The number of beacon proxies deployed by the factory
+    function numProxies() external view returns (uint256 _numProxies);
 
     /// @notice Creates a new beacon proxy
     /// @param data The initialization data passed to the proxy
