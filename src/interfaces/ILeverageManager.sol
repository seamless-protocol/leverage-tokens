--- conflicted
+++ resolved
@@ -84,17 +84,15 @@
     /// @param actionData The action data of the redeem
     event Redeem(ILeverageToken indexed token, address indexed sender, ActionData actionData);
 
-<<<<<<< HEAD
-    /// @notice Returns the base collateral ratio
-    /// @return baseRatio Base collateral ratio
-    function BASE_RATIO() external view returns (uint256);
-=======
     /// @notice Event emitted when a user redeems LeverageToken shares
     /// @param token The LeverageToken
     /// @param sender The sender of the redeem
     /// @param actionData The action data of the redeem
     event RedeemV2(ILeverageToken indexed token, address indexed sender, ActionDataV2 actionData);
->>>>>>> 4966c5af
+
+    /// @notice Returns the base collateral ratio
+    /// @return baseRatio Base collateral ratio
+    function BASE_RATIO() external view returns (uint256);
 
     /// @notice Converts an amount of collateral to an amount of debt for a LeverageToken, based on the current
     /// collateral ratio of the LeverageToken
