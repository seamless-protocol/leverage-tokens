// SPDX-License-Identifier: UNLICENSED
pragma solidity ^0.8.26;

// Dependency imports
import {IERC20} from "@openzeppelin/contracts/token/ERC20/IERC20.sol";

// Internal imports
import {IFeeManager} from "./IFeeManager.sol";
import {ILeverageToken} from "./ILeverageToken.sol";
import {IBeaconProxyFactory} from "./IBeaconProxyFactory.sol";
import {ILendingAdapter} from "./ILendingAdapter.sol";
import {
    ActionData,
    LeverageTokenState,
    RebalanceAction,
    TokenTransfer,
    LeverageTokenConfig
} from "src/types/DataTypes.sol";
import {IRebalanceModule} from "./IRebalanceModule.sol";

interface ILeverageManager is IFeeManager {
    /// @notice Error thrown when someone tries to create leverage token with lending adapter that already exists
    error LendingAdapterAlreadyInUse(address adapter);

<<<<<<< HEAD
    /// @notice Error thrown when someone tries to create strategy with lending adapter that is not owned by the sender
    error LendingAdapterSenderUnauthorized(address adapter, address sender);

    /// @notice Error thrown when someone tries to set zero address for collateral or debt asset when creating strategy
    error InvalidStrategyAssets();
=======
    /// @notice Error thrown when someone tries to set zero address for collateral or debt asset when creating leverage token
    error InvalidLeverageTokenAssets();
>>>>>>> 73ab6f17

    /// @notice Error thrown when collateral ratios are invalid
    error InvalidCollateralRatios();

    /// @notice Error thrown when slippage is too high during mint/redeem
    error SlippageTooHigh(uint256 actual, uint256 expected);

    /// @notice Error thrown when caller is whitelisted for rebalance action
    error NotRebalancer(ILeverageToken token, address caller);

    /// @notice Error thrown when leverage token is not eligible for rebalance
    error LeverageTokenNotEligibleForRebalance(ILeverageToken token);

    /// @notice Error thrown when leverage token state after rebalance is invalid
    error InvalidLeverageTokenStateAfterRebalance(ILeverageToken token);

    /// @notice Event emitted when leverage token factory is set
    event LeverageTokenFactorySet(address factory);

    /// @notice Event emitted when new leverage token is created
    event LeverageTokenCreated(
        ILeverageToken indexed token, IERC20 collateralAsset, IERC20 debtAsset, LeverageTokenConfig config
    );

    /// @notice Event emitted when user deposits assets into leverage token
    event Deposit(ILeverageToken indexed token, address indexed sender, ActionData actionData);

    /// @notice Event emitted when user withdraws assets from leverage token
    event Withdraw(ILeverageToken indexed token, address indexed sender, ActionData actionData);

    /// @notice Returns factory for creating new leverage tokens
    /// @return factory Factory for creating new leverage tokens
    function getLeverageTokenFactory() external view returns (IBeaconProxyFactory factory);

    /// @notice Returns if lending adapter is in use by some other leverage token
    /// @param adapter Adapter to check
    /// @return isUsed True if adapter is used by some leverage token
    function getIsLendingAdapterUsed(address adapter) external view returns (bool isUsed);

    /// @notice Returns lending adapter for the leverage token
    /// @param token Leverage token to get lending adapter for
    /// @return adapter Lending adapter for the leverage token
    function getLeverageTokenLendingAdapter(ILeverageToken token) external view returns (ILendingAdapter adapter);

    /// @notice Returns collateral asset for the leverage token
    /// @param token Leverage token to get collateral asset for
    /// @return collateralAsset Collateral asset for the leverage token
    function getLeverageTokenCollateralAsset(ILeverageToken token) external view returns (IERC20 collateralAsset);

    /// @notice Returns debt asset for the leverage token
    /// @param token Leverage token to get debt asset for
    /// @return debtAsset Debt asset for the leverage token
    function getLeverageTokenDebtAsset(ILeverageToken token) external view returns (IERC20 debtAsset);

    /// @notice Returns the rebalance module for the leverage token
    /// @param token Leverage token to get the rebalance module for
    /// @return module Rebalance module for the leverage token
    function getLeverageTokenRebalanceModule(ILeverageToken token) external view returns (IRebalanceModule module);

    /// @notice Returns target ratio for a leverage token
    /// @param token Leverage token to get target ratio for
    /// @return targetRatio Target ratio
    function getLeverageTokenTargetCollateralRatio(ILeverageToken token) external view returns (uint256 targetRatio);

    /// @notice Returns entire configuration for given leverage token
    /// @param token Leverage token to get config for
    /// @return config Leverage token configuration
    function getLeverageTokenConfig(ILeverageToken token) external view returns (LeverageTokenConfig memory config);

    /// @notice Returns all data required to describe current leverage token state - collateral, debt, equity and collateral ratio
    /// @param token Leverage token to query state for
    /// @return state Leverage token state
    function getLeverageTokenState(ILeverageToken token) external view returns (LeverageTokenState memory state);

    /// @notice Sets factory for creating new leverage tokens
    /// @param factory Factory to set
    /// @dev Only DEFAULT_ADMIN_ROLE can call this function
    function setLeverageTokenFactory(address factory) external;

    /// @notice Creates new leverage token with given config
    /// @param config Configuration of the leverage token
    /// @param name Name of the leverage token
    /// @param symbol Symbol of the leverage token
    /// @return token Address of the new leverage token
    function createNewLeverageToken(LeverageTokenConfig memory config, string memory name, string memory symbol)
        external
        returns (ILeverageToken token);

    /// @notice Previews deposit function call and returns all required data
    /// @param token Leverage token to preview deposit for
    /// @param equityInCollateralAsset Equity to deposit denominated in collateral asset
    /// @return previewData Preview data for deposit
    ///         - collateralToAdd Amount of collateral that sender needs to approve the LeverageManager to spend,
    ///           this includes any fees
    ///         - debtToBorrow Amount of debt that will be borrowed and sent to sender
    ///         - equityInCollateralAsset Amount of equity that will be deposited before fees
    ///         - shares Amount of shares that will be minted to the sender
    ///         - tokenFee Amount of collateral asset that will be charged for the deposit to the leverage token
    ///         - treasuryFee Amount of collateral asset that will be charged for the deposit to the treasury
    /// @dev Sender should approve leverage manager to spend collateralToAdd amount of collateral asset
    function previewDeposit(ILeverageToken token, uint256 equityInCollateralAsset)
        external
        view
        returns (ActionData memory previewData);

    /// @notice Previews withdraw function call and returns all required data
    /// @param token Leverage token to preview withdraw for
    /// @param equityInCollateralAsset Equity to withdraw denominated in collateral asset
    /// @return previewData Preview data for withdraw
    ///         - collateralToRemove Amount of collateral that will be removed from the leverage token and sent to the sender
    ///         - debtToRepay Amount of debt that will be taken from sender and repaid to the leverage token
    ///         - equityInCollateralAsset Amount of equity that will be withdrawn before fees
    ///         - shares Amount of shares that will be burned from sender
    ///         - tokenFee Amount of collateral asset that will be charged for the withdraw to the leverage token
    ///         - treasuryFee Amount of collateral asset that will be charged for the withdraw to the treasury
    /// @dev Sender should approve leverage manager to spend debtToRepay amount of debt asset
    function previewWithdraw(ILeverageToken token, uint256 equityInCollateralAsset)
        external
        view
        returns (ActionData memory previewData);

    /// @notice Deposits equity into a leverage token and mints shares to the sender
    /// @param token The leverage token to deposit into
    /// @param equityInCollateralAsset The amount of equity to deposit denominated in the collateral asset of the leverage token
    /// @param minShares The minimum amount of shares to mint
    /// @return actionData Data about the deposit
    ///         - collateral Amount of collateral that was added, including any fees
    ///         - debt Amount of debt that was added
    ///         - equityInCollateralAsset Amount of equity that was deposited before fees
    ///         - shares Amount of shares minted to the sender
    ///         - tokenFee Amount of collateral that was charged for the deposit to the leverage token
    ///         - treasuryFee Amount of collateral that was charged for the deposit to the treasury
    function deposit(ILeverageToken token, uint256 equityInCollateralAsset, uint256 minShares)
        external
        returns (ActionData memory actionData);

    /// @notice Withdraws equity from a leverage token and burns shares from sender
    /// @param token The leverage token to withdraw from
    /// @param equityInCollateralAsset The amount of equity to withdraw denominated in the collateral asset of the leverage token
    /// @param maxShares The maximum amount of shares to burn
    /// @return actionData Data about the withdraw
    ///         - collateral Amount of collateral that was removed from leverage token and sent to sender
    ///         - debt Amount of debt that was repaid to leverage token, taken from sender
    ///         - equityInCollateralAsset Amount of equity that was withdrawn before fees
    ///         - shares Amount of the sender's shares that were burned for the withdrawal
    ///         - tokenFee Amount of collateral that was charged for the withdraw to the leverage token
    ///         - treasuryFee Amount of collateral that was charged for the withdraw to the treasury
    function withdraw(ILeverageToken token, uint256 equityInCollateralAsset, uint256 maxShares)
        external
        returns (ActionData memory actionData);

    /// @notice Rebalances leverage tokens based on provided actions
    /// @param actions Array of rebalance actions to execute (add collateral, remove collateral, borrow or repay)
    /// @param tokensIn Array of tokens to transfer in. Transfer from caller to leverage manager contract
    /// @param tokensOut Array of tokens to transfer out. Transfer from leverage manager contract to caller
    /// @dev Anyone can call this function. At the end function will just check if all effected leverage tokens are in the
    ///      better state than before rebalance. Caller needs to calculate and to provide tokens for rebalancing and he needs
    ///      to specify tokens that he wants to receive
    function rebalance(
        RebalanceAction[] calldata actions,
        TokenTransfer[] calldata tokensIn,
        TokenTransfer[] calldata tokensOut
    ) external;
}<|MERGE_RESOLUTION|>--- conflicted
+++ resolved
@@ -22,16 +22,11 @@
     /// @notice Error thrown when someone tries to create leverage token with lending adapter that already exists
     error LendingAdapterAlreadyInUse(address adapter);
 
-<<<<<<< HEAD
-    /// @notice Error thrown when someone tries to create strategy with lending adapter that is not owned by the sender
+    /// @notice Error thrown when someone tries to create leverage token with lending adapter that is not owned by the sender
     error LendingAdapterSenderUnauthorized(address adapter, address sender);
 
-    /// @notice Error thrown when someone tries to set zero address for collateral or debt asset when creating strategy
-    error InvalidStrategyAssets();
-=======
     /// @notice Error thrown when someone tries to set zero address for collateral or debt asset when creating leverage token
     error InvalidLeverageTokenAssets();
->>>>>>> 73ab6f17
 
     /// @notice Error thrown when collateral ratios are invalid
     error InvalidCollateralRatios();
