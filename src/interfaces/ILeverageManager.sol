// SPDX-License-Identifier: UNLICENSED
pragma solidity ^0.8.26;

import {CollateralRatios} from "src/types/DataTypes.sol";
import {IBeaconProxyFactory} from "./IBeaconProxyFactory.sol";
import {ILendingAdapter} from "./ILendingAdapter.sol";
import {LeverageManagerStorage as Storage} from "../storage/LeverageManagerStorage.sol";

interface ILeverageManager {
    /// @notice Error thrown when someone tries to set strategy that already exists
    error StrategyAlreadyExists(address strategy);

    /// @notice Error thrown when someone tries to create strategy with lending adapter that already exists
    error LendingAdapterAlreadyInUse(address adapter);

    /// @notice Error thrown when someone tries to set zero address for collateral or debt asset when creating strategy
    error InvalidStrategyAssets();

    /// @notice Error thrown when someone tries to set zero address as lending adapter for some strategy
    error InvalidLendingAdapter(address adapter);

    /// @notice Error thrown when collateral ratios are invalid
    error InvalidCollateralRatios();

    /// @notice Error thrown when user tries to deposit into strategy more than cap
    error CollateralExceedsCap(uint256 collateral, uint256 cap);

    /// @notice Error thrown when user receives less shares than requested
    error InsufficientShares(uint256 received, uint256 expected);

<<<<<<< HEAD
    /// @notice Event emitted when strategy token factory is set
    event StrategyTokenFactorySet(address factory);
=======
    /// @notice Error thrown when user receives less assets than requested
    error InsufficientAssets(uint256 received, uint256 expected);

    /// @notice Error thrown when user tries to burn more shares than they have
    error InsufficientBalance(uint256 requested, uint256 actual);
>>>>>>> 024e96c3

    /// @notice Event emitted when lending adapter is set for the strategy
    event StrategyLendingAdapterSet(address indexed strategy, address adapter);

    /// @notice Event emitted when new strategy is created
    event StrategyCreated(address indexed strategy, address indexed collateralAsset, address indexed debtAsset);

    /// @notice Event emitted when collateral ratios are set for a strategy
    event StrategyCollateralRatiosSet(address indexed strategy, CollateralRatios ratios);

    /// @notice Event emitted when collateral caps are set/changed for a strategy
    event StrategyCollateralCapSet(address indexed strategy, uint256 collateralCap);

    /// @notice Event emitted when shares are minted to the user
    event Mint(address indexed strategy, address recipient, uint256 sharers);

    /// @notice Event emitted when user deposits assets into strategy
    event Deposit(
        address indexed strategy, address indexed from, address indexed to, uint256 assets, uint256 sharesMinted
    );

<<<<<<< HEAD
    /// @notice Returns factory for creating new strategy tokens
    /// @return factory Factory for creating new strategy tokens
    function getStrategyTokenFactory() external view returns (IBeaconProxyFactory factory);
=======
    /// @notice Event emitted when user redeems assets from strategy
    event Redeem(address indexed strategy, address indexed from, uint256 shares, uint256 collateral, uint256 debt);

    /// @notice Returns if lending adapter is in use by some other strategy
    /// @param adapter Adapter to check
    /// @return isUsed True if adapter is used by some strategy
    function getIsLendingAdapterUsed(address adapter) external view returns (bool isUsed);
>>>>>>> 024e96c3

    /// @notice Returns lending adapter for the strategy
    /// @param strategy Strategy to get lending adapter for
    /// @return adapter Lending adapter for the strategy
    function getStrategyLendingAdapter(address strategy) external view returns (ILendingAdapter adapter);

    /// @notice Returns strategy cap in collateral asset
    /// @param strategy Strategy to get cap for
    /// @return cap Strategy cap
    /// @dev Strategy cap is leveraged amount in collateral asset
    function getStrategyCollateralCap(address strategy) external view returns (uint256 cap);

    /// @notice Returns leverage config for a strategy including min, max and target
    /// @param strategy Strategy to get leverage config for
    /// @return ratios Collateral ratios for the strategy
    function getStrategyCollateralRatios(address strategy) external returns (CollateralRatios memory ratios);

    /// @notice Returns target ratio for a strategy
    /// @param strategy Strategy to get target ratio for
    /// @return targetRatio Target ratio
    function getStrategyTargetCollateralRatio(address strategy) external view returns (uint256 targetRatio);

    /// @notice Returns collateral asset of the strategy
    /// @notice Collateral asset is the asset that is deposited into lending pool
    /// @param strategy Strategy to get collateral asset for
    /// @return collateral Collateral asset
    function getStrategyCollateralAsset(address strategy) external view returns (address collateral);

    /// @notice Returns debt asset of the strategy
    /// @notice Debt asset is the asset that is borrowed from lending pool
    /// @param strategy Strategy to get debt asset for
    /// @return debt Debt asset
    function getStrategyDebtAsset(address strategy) external view returns (address debt);

    /// @notice Returns entire configuration for given strategy
    /// @param strategy Address of the strategy to get config for
    /// @return config Strategy configuration
    function getStrategyConfig(address strategy) external returns (Storage.StrategyConfig memory config);

    /// @notice Sets factory for creating new strategy tokens
    /// @param factory Factory to set
    /// @dev Only DEFAULT_ADMIN_ROLE can call this function
    function setStrategyTokenFactory(address factory) external;

    /// @notice Creates new strategy with given config
    /// @param strategyConfig Configuration of the strategy
    /// @param name Name of the strategy token
    /// @param symbol Symbol of the strategy token
    /// @return strategy Address of the new strategy
    /// @dev Only MANAGER role can execute this.
    ///      If collateralAsset,debtAsset or lendingAdapter are zero addresses function will revert
    function createNewStrategy(Storage.StrategyConfig memory strategyConfig, string memory name, string memory symbol)
        external
        returns (address strategy);

    /// @notice Sets lending adapter for the strategy
    /// @param strategy Strategy to set lending adapter for
    /// @param adapter Adapter to set
    /// @dev Only MANAGER role can call this function
    function setStrategyLendingAdapter(address strategy, address adapter) external;

    /// @notice Sets collateral ratios for a strategy including min/max for rebalance and target
    /// @param strategy Strategy to set collateral ratios for
    /// @param ratios Collateral ratios to set
    /// @dev Only MANAGER role can call this function
    ///      If collateral ratios are not valid function will revert
    function setStrategyCollateralRatios(address strategy, CollateralRatios calldata ratios) external;

    /// @notice Sets collateral cap for strategy
    /// @param strategy Strategy to set cap for
    /// @param collateralCap Cap for strategy
    /// @dev Cap for strategy is leveraged amount in collateral asset
    /// @dev Only address with MANAGER role can call this function
    function setStrategyCollateralCap(address strategy, uint256 collateralCap) external;

    /// @notice Mints shares of a strategy and deposits assets into it, recipient receives shares but caller receives debt
    /// @param strategy The strategy to deposit into
    /// @param assets The quantity of assets to deposit
    /// @param recipient The address to receive the shares and debt
    /// @param minShares The minimum amount of shares to receive
    /// @return shares Actual amount of shares given to the user
    /// @dev Must emit the Deposit event
    function deposit(address strategy, uint256 assets, address recipient, uint256 minShares)
        external
        returns (uint256 shares);

    /// @notice Redeems shares of a strategy and withdraws assets from it, sender receives assets and caller pays debt
    /// @param strategy The strategy to redeem from
    /// @param shares The quantity of shares to redeem
    /// @param minAssets The minimum amount of collateral to receive
    /// @return assets Actual amount of assets given to the user
    function redeem(address strategy, uint256 shares, uint256 minAssets) external returns (uint256 assets);
}<|MERGE_RESOLUTION|>--- conflicted
+++ resolved
@@ -28,16 +28,14 @@
     /// @notice Error thrown when user receives less shares than requested
     error InsufficientShares(uint256 received, uint256 expected);
 
-<<<<<<< HEAD
     /// @notice Event emitted when strategy token factory is set
     event StrategyTokenFactorySet(address factory);
-=======
     /// @notice Error thrown when user receives less assets than requested
+
     error InsufficientAssets(uint256 received, uint256 expected);
 
     /// @notice Error thrown when user tries to burn more shares than they have
     error InsufficientBalance(uint256 requested, uint256 actual);
->>>>>>> 024e96c3
 
     /// @notice Event emitted when lending adapter is set for the strategy
     event StrategyLendingAdapterSet(address indexed strategy, address adapter);
@@ -59,19 +57,17 @@
         address indexed strategy, address indexed from, address indexed to, uint256 assets, uint256 sharesMinted
     );
 
-<<<<<<< HEAD
+    /// @notice Event emitted when user redeems assets from strategy
+    event Redeem(address indexed strategy, address indexed from, uint256 shares, uint256 collateral, uint256 debt);
+
     /// @notice Returns factory for creating new strategy tokens
     /// @return factory Factory for creating new strategy tokens
     function getStrategyTokenFactory() external view returns (IBeaconProxyFactory factory);
-=======
-    /// @notice Event emitted when user redeems assets from strategy
-    event Redeem(address indexed strategy, address indexed from, uint256 shares, uint256 collateral, uint256 debt);
 
     /// @notice Returns if lending adapter is in use by some other strategy
     /// @param adapter Adapter to check
     /// @return isUsed True if adapter is used by some strategy
     function getIsLendingAdapterUsed(address adapter) external view returns (bool isUsed);
->>>>>>> 024e96c3
 
     /// @notice Returns lending adapter for the strategy
     /// @param strategy Strategy to get lending adapter for
