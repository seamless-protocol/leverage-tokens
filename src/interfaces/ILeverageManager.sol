--- conflicted
+++ resolved
@@ -40,18 +40,10 @@
     /// @notice Error thrown when leverage token state after rebalance is invalid
     error InvalidLeverageTokenStateAfterRebalance(ILeverageToken token);
 
-<<<<<<< HEAD
-    /// @notice Event emitted when new strategy is created
-    event StrategyCreated(IStrategy indexed strategy, IERC20 collateralAsset, IERC20 debtAsset, StrategyConfig config);
-=======
-    /// @notice Event emitted when leverage token factory is set
-    event LeverageTokenFactorySet(address factory);
-
     /// @notice Event emitted when new leverage token is created
     event LeverageTokenCreated(
         ILeverageToken indexed token, IERC20 collateralAsset, IERC20 debtAsset, LeverageTokenConfig config
     );
->>>>>>> 73ab6f17
 
     /// @notice Event emitted when user deposits assets into leverage token
     event Deposit(ILeverageToken indexed token, address indexed sender, ActionData actionData);
@@ -103,26 +95,12 @@
     /// @return state Leverage token state
     function getLeverageTokenState(ILeverageToken token) external view returns (LeverageTokenState memory state);
 
-<<<<<<< HEAD
-    /// @notice Creates new strategy with given config
-    /// @param strategyConfig Configuration of the strategy
-    /// @param name Name of the strategy token
-    /// @param symbol Symbol of the strategy token
-    /// @return strategy Address of the new strategy
-    function createNewStrategy(StrategyConfig memory strategyConfig, string memory name, string memory symbol)
-=======
-    /// @notice Sets factory for creating new leverage tokens
-    /// @param factory Factory to set
-    /// @dev Only DEFAULT_ADMIN_ROLE can call this function
-    function setLeverageTokenFactory(address factory) external;
-
     /// @notice Creates new leverage token with given config
     /// @param config Configuration of the leverage token
     /// @param name Name of the leverage token
     /// @param symbol Symbol of the leverage token
     /// @return token Address of the new leverage token
     function createNewLeverageToken(LeverageTokenConfig memory config, string memory name, string memory symbol)
->>>>>>> 73ab6f17
         external
         returns (ILeverageToken token);
 
