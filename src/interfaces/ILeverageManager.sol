--- conflicted
+++ resolved
@@ -78,39 +78,23 @@
         view
         returns (IRebalanceAdapterBase adapter);
 
-<<<<<<< HEAD
-    /// @notice Returns the target collateral ratio for a LeverageToken
-    /// @param token LeverageToken to get target collateral ratio for
-    /// @return targetRatio Target collateral ratio
-    function getLeverageTokenTargetCollateralRatio(ILeverageToken token) external view returns (uint256 targetRatio);
-
-    /// @notice Returns the configuration for a LeverageToken
+    /// @notice Returns the entire configuration for a LeverageToken
     /// @param token LeverageToken to get config for
     /// @return config LeverageToken configuration
     function getLeverageTokenConfig(ILeverageToken token) external view returns (LeverageTokenConfig memory config);
 
-    /// @notice Returns all data required to describe current LeverageToken state - collateral, debt, equity and collateral ratio
-    /// @param token LeverageToken to query state for
-    /// @return state LeverageToken state
-=======
-    /// @notice Returns entire configuration for given leverage token
-    /// @param token Leverage token to get config for
-    /// @return config Leverage token configuration
-    function getLeverageTokenConfig(ILeverageToken token) external view returns (LeverageTokenConfig memory config);
-
-    /// @notice Returns initial collateral ratio for given leverage token
-    /// @param token Leverage token to get initial collateral ratio for
-    /// @return initialCollateralRatio Initial collateral ratio for the leverage token
-    /// @dev Initial collateral ratio is followed in deposits on leverage manager when leverage token is empty
+    /// @notice Returns the initial collateral ratio for a LeverageToken
+    /// @param token LeverageToken to get initial collateral ratio for
+    /// @return initialCollateralRatio Initial collateral ratio for the LeverageToken
+    /// @dev Initial collateral ratio is followed when the LeverageToken has no shares and on deposits when debt is 0.
     function getLeverageTokenInitialCollateralRatio(ILeverageToken token)
         external
         view
         returns (uint256 initialCollateralRatio);
 
-    /// @notice Returns all data required to describe current leverage token state - collateral, debt, equity and collateral ratio
-    /// @param token Leverage token to query state for
-    /// @return state Leverage token state
->>>>>>> 24f67981
+    /// @notice Returns all data required to describe current LeverageToken state - collateral, debt, equity and collateral ratio
+    /// @param token LeverageToken to query state for
+    /// @return state LeverageToken state
     function getLeverageTokenState(ILeverageToken token) external view returns (LeverageTokenState memory state);
 
     /// @notice Creates a new LeverageToken with the given config
