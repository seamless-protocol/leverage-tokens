// SPDX-License-Identifier: UNLICENSED
pragma solidity ^0.8.26;

import {IERC20} from "@openzeppelin/contracts/token/ERC20/IERC20.sol";
import {ILeverageToken} from "./ILeverageToken.sol";
import {ILeverageManager} from "./ILeverageManager.sol";
import {Auction} from "src/types/DataTypes.sol";

interface IDutchAuctionRebalancer {
    /// @notice Error thrown when auction is not valid
    error AuctionNotValid();

    /// @notice Error thrown when auction is still valid
    error AuctionStillValid();

    /// @notice Error thrown when leverage token is not eligible for rebalance
    error LeverageTokenNotEligibleForRebalance();

    /// @notice Error thrown when auction duration is zero
    error InvalidAuctionDuration();

    /// @notice Error thrown when minimum price multiplier is higher than initial price multiplier
    error MinPriceMultiplierTooHigh();

    /// @notice Event emitted when new auction is created
    event AuctionCreated(ILeverageToken indexed leverageToken, Auction auction);

    /// @notice Event emitted when auction is taken
    event Take(ILeverageToken indexed leverageToken, address indexed taker, uint256 amountIn, uint256 amountOut);

    /// @notice Event emitted when auction ends
    event AuctionEnded(ILeverageToken indexed leverageToken);

    /// @notice Event emitted when auction duration is updated
    event AuctionDurationSet(ILeverageToken indexed leverageToken, uint256 newDuration);

    /// @notice Event emitted when initial price multiplier is updated
    event InitialPriceMultiplierSet(ILeverageToken indexed leverageToken, uint256 newMultiplier);

    /// @notice Event emitted when minimum price multiplier is updated
    event MinPriceMultiplierSet(ILeverageToken indexed leverageToken, uint256 newMultiplier);

    /// @notice Returns leverage manager
    /// @return _leverageManager Leverage manager
    function leverageManager() external view returns (ILeverageManager _leverageManager);

    /// @notice Returns auction duration
<<<<<<< HEAD
    /// @param strategy Strategy to get duration for
    /// @return _auctionDuration Auction duration
    function auctionDuration(IStrategy strategy) external view returns (uint256 _auctionDuration);
=======
    /// @param leverageToken Leverage token to get duration for
    /// @return auctionDuration Auction duration
    function auctionDuration(ILeverageToken leverageToken) external view returns (uint256 auctionDuration);
>>>>>>> 73ab6f17

    /// @notice Returns initial price multiplier
    /// @param leverageToken Leverage token to get multiplier for
    /// @return multiplier Initial price multiplier
    function initialPriceMultiplier(ILeverageToken leverageToken) external view returns (uint256 multiplier);

    /// @notice Returns minimum price multiplier
    /// @param leverageToken Leverage token to get multiplier for
    /// @return multiplier Minimum price multiplier
    function minPriceMultiplier(ILeverageToken leverageToken) external view returns (uint256 multiplier);

    /// @notice Returns leverage token rebalance status
    /// @param leverageToken Leverage token to check
    /// @return isEligibleForRebalance Whether leverage token is eligible for rebalance
    /// @return isOverCollateralized Whether leverage token is over-collateralized
    function getLeverageTokenRebalanceStatus(ILeverageToken leverageToken)
        external
        view
        returns (bool isEligibleForRebalance, bool isOverCollateralized);

    /// @notice Returns whether auction is valid
    /// @param leverageToken Leverage token to check
    /// @return isValid Whether auction is valid
    function isAuctionValid(ILeverageToken leverageToken) external view returns (bool isValid);

    /// @notice Returns current auction multiplier
    /// @param leverageToken Leverage token to get multiplier for
    /// @return multiplier Current auction multiplier
    /// @dev This module uses exponential approximation (1-x)^4 to calculate the current auction multiplier
    function getCurrentAuctionMultiplier(ILeverageToken leverageToken) external view returns (uint256 multiplier);

    /// @notice Returns amount of tokens to provide for given amount of tokens to receive
    /// @param leverageToken Leverage token to calculate for
    /// @param amountOut Amount of tokens to receive
    /// @return amountIn Amount of tokens to provide
    /// @dev If there is no valid auction in the current block, this function will still return a value based on the most recent auction
    function getAmountIn(ILeverageToken leverageToken, uint256 amountOut) external view returns (uint256 amountIn);

    /// @notice Creates new auction for leverage token that needs rebalancing
    /// @param leverageToken Leverage token to create auction for
    function createAuction(ILeverageToken leverageToken) external;

    /// @notice Ends auction for leverage token
    /// @param leverageToken Leverage token to end auction for
    function endAuction(ILeverageToken leverageToken) external;

    /// @notice Takes part in auction at current discounted price
    /// @param leverageToken Leverage token to take auction for
    /// @param amountOut Amount of tokens to receive
    function take(ILeverageToken leverageToken, uint256 amountOut) external;

    /// @notice Sets the auction duration
    /// @param leverageToken Leverage token to set duration for
    /// @param newDuration New duration in seconds
    function setAuctionDuration(ILeverageToken leverageToken, uint256 newDuration) external;

    /// @notice Sets the initial price multiplier
    /// @param leverageToken Leverage token to set multiplier for
    /// @param newMultiplier New multiplier
    function setInitialPriceMultiplier(ILeverageToken leverageToken, uint256 newMultiplier) external;

    /// @notice Sets the minimum multiplier
    /// @param leverageToken Leverage token to set multiplier for
    /// @param newMultiplier New multiplier
    function setMinPriceMultiplier(ILeverageToken leverageToken, uint256 newMultiplier) external;
}<|MERGE_RESOLUTION|>--- conflicted
+++ resolved
@@ -45,15 +45,9 @@
     function leverageManager() external view returns (ILeverageManager _leverageManager);
 
     /// @notice Returns auction duration
-<<<<<<< HEAD
-    /// @param strategy Strategy to get duration for
+    /// @param leverageToken Leverage token to get duration for
     /// @return _auctionDuration Auction duration
-    function auctionDuration(IStrategy strategy) external view returns (uint256 _auctionDuration);
-=======
-    /// @param leverageToken Leverage token to get duration for
-    /// @return auctionDuration Auction duration
-    function auctionDuration(ILeverageToken leverageToken) external view returns (uint256 auctionDuration);
->>>>>>> 73ab6f17
+    function auctionDuration(ILeverageToken leverageToken) external view returns (uint256 _auctionDuration);
 
     /// @notice Returns initial price multiplier
     /// @param leverageToken Leverage token to get multiplier for
