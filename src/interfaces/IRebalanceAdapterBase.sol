// SPDX-License-Identifier: MIT
pragma solidity ^0.8.26;

import {ILeverageToken} from "src/interfaces/ILeverageToken.sol";
import {LeverageTokenState} from "src/types/DataTypes.sol";

/// @title IRebalanceAdapterBase
/// @notice Interface for the base RebalanceAdapter
/// @dev This is minimal interface required for the RebalanceAdapter to be used by the LeverageManager
interface IRebalanceAdapterBase {
<<<<<<< HEAD
    /// @notice Validates if LeverageToken is eligible for rebalance
    /// @param token LeverageToken to validate
    /// @param state State of the LeverageToken
=======
    /// @notice Returns the initial collateral ratio for the leverage token
    /// @param token Leverage token to get initial collateral ratio for
    /// @return initialCollateralRatio Initial collateral ratio for the leverage token
    /// @dev Initial collateral ratio is followed in deposits on leverage manager when leverage token is empty
    function getInitialCollateralRatio(ILeverageToken token) external view returns (uint256 initialCollateralRatio);

    /// @notice Validates if leverage token is eligible for rebalance
    /// @param token Leverage token to validate
    /// @param state State of the leverage token
>>>>>>> 24f67981
    /// @param caller Caller of the function
    /// @return isEligible True if LeverageToken is eligible for rebalance, false otherwise
    function isEligibleForRebalance(ILeverageToken token, LeverageTokenState memory state, address caller)
        external
        view
        returns (bool isEligible);

    /// @notice Validates if the LeverageToken's state after rebalance is valid
    /// @param token LeverageToken to validate state for
    /// @param stateBefore State of the LeverageToken before rebalance
    /// @return isValid True if state after rebalance is valid, false otherwise
    function isStateAfterRebalanceValid(ILeverageToken token, LeverageTokenState memory stateBefore)
        external
        view
        returns (bool isValid);

    /// @notice Post-LeverageToken creation hook. Used for any validation logic or initialization after a LeverageToken
    /// is created using this adapter
    /// @param creator The address of the creator of the LeverageToken
    /// @param leverageToken The address of the LeverageToken that was created
    /// @dev This function is called in `LeverageManager.createNewLeverageToken` after the new LeverageToken is created
    function postLeverageTokenCreation(address creator, address leverageToken) external;
}<|MERGE_RESOLUTION|>--- conflicted
+++ resolved
@@ -8,21 +8,15 @@
 /// @notice Interface for the base RebalanceAdapter
 /// @dev This is minimal interface required for the RebalanceAdapter to be used by the LeverageManager
 interface IRebalanceAdapterBase {
-<<<<<<< HEAD
-    /// @notice Validates if LeverageToken is eligible for rebalance
-    /// @param token LeverageToken to validate
-    /// @param state State of the LeverageToken
-=======
-    /// @notice Returns the initial collateral ratio for the leverage token
-    /// @param token Leverage token to get initial collateral ratio for
-    /// @return initialCollateralRatio Initial collateral ratio for the leverage token
-    /// @dev Initial collateral ratio is followed in deposits on leverage manager when leverage token is empty
+    /// @notice Returns the initial collateral ratio for a LeverageToken
+    /// @param token LeverageToken to get initial collateral ratio for
+    /// @return initialCollateralRatio Initial collateral ratio for the LeverageToken
+    /// @dev Initial collateral ratio is followed when the LeverageToken has no shares and on deposits when debt is 0.
     function getInitialCollateralRatio(ILeverageToken token) external view returns (uint256 initialCollateralRatio);
 
-    /// @notice Validates if leverage token is eligible for rebalance
-    /// @param token Leverage token to validate
-    /// @param state State of the leverage token
->>>>>>> 24f67981
+    /// @notice Validates if a LeverageToken is eligible for rebalance
+    /// @param token LeverageToken to check eligibility for
+    /// @param state State of the LeverageToken
     /// @param caller Caller of the function
     /// @return isEligible True if LeverageToken is eligible for rebalance, false otherwise
     function isEligibleForRebalance(ILeverageToken token, LeverageTokenState memory state, address caller)
