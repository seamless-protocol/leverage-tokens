// SPDX-License-Identifier: MIT
pragma solidity ^0.8.26;

// Dependency imports
import {IMorpho} from "@morpho-blue/interfaces/IMorpho.sol";

// Internal imports
import {ILeverageManager} from "../ILeverageManager.sol";
import {ILeverageToken} from "../ILeverageToken.sol";
import {ISwapAdapter} from "./ISwapAdapter.sol";
import {ActionDataV2} from "src/types/DataTypes.sol";

interface ILeverageRouter {
<<<<<<< HEAD
    /// @notice Struct containing the target, value, and data for a single external call.
    struct Call {
        address target; // Call target
        uint256 value; // ETH value to send
        bytes data; // Calldata you ABI-encode off-chain
    }

    /// @notice Stateless approval specification executed before calls.
    struct Approval {
        address token; // ERC-20 to approve FROM this contract
        address spender; // Router/pool that will pull the token
        uint256 amount; // Allowance to set (usually amountIn or type(uint256).max)
    }

=======
>>>>>>> e9bb12aa
    /// @notice Error thrown when the collateral from the swap + the collateral from the sender is less than the collateral required for the deposit
    /// @param available The collateral from the swap + the collateral from the sender, available for the deposit
    /// @param required The collateral required for the deposit
    error InsufficientCollateralForDeposit(uint256 available, uint256 required);

    /// @notice Error thrown when the cost of a swap exceeds the maximum allowed cost
    /// @param actualCost The actual cost of the swap
    /// @param maxCost The maximum allowed cost of the swap
    error MaxSwapCostExceeded(uint256 actualCost, uint256 maxCost);

    /// @notice Error thrown when the caller is not authorized to execute a function
    error Unauthorized();

    /// @notice Converts an amount of equity to an amount of collateral for a LeverageToken, based on the current
    /// collateral ratio of the LeverageToken
    /// @param token LeverageToken to convert equity to collateral for
    /// @param equityInCollateralAsset Amount of equity to convert to collateral, denominated in the collateral asset of the LeverageToken
    /// @return collateral Amount of collateral that correspond to the equity amount
    function convertEquityToCollateral(ILeverageToken token, uint256 equityInCollateralAsset)
        external
        view
        returns (uint256 collateral);

    /// @notice The LeverageManager contract
    /// @return _leverageManager The LeverageManager contract
    function leverageManager() external view returns (ILeverageManager _leverageManager);

    /// @notice The Morpho core protocol contract
    /// @return _morpho The Morpho core protocol contract
    function morpho() external view returns (IMorpho _morpho);

    /// @notice Previews the deposit function call for an amount of equity and returns all required data
    /// @param token LeverageToken to preview deposit for
<<<<<<< HEAD
    /// @param equityInCollateralAsset The amount of equity to deposit. Denominated in the collateral asset of the LeverageToken
    /// @return previewData Preview data for deposit
    ///         - collateral Amount of collateral that will be added to the LeverageToken
=======
    /// @param collateralFromSender The amount of collateral from the sender to deposit
    /// @return previewData Preview data for deposit
    ///         - collateral Total amount of collateral that will be added to the LeverageToken (including collateral from swapping flash loaned debt)
>>>>>>> e9bb12aa
    ///         - debt Amount of debt that will be borrowed
    ///         - shares Amount of shares that will be minted
    ///         - tokenFee Amount of shares that will be charged for the deposit that are given to the LeverageToken
    ///         - treasuryFee Amount of shares that will be charged for the deposit that are given to the treasury
<<<<<<< HEAD
    function previewDeposit(ILeverageToken token, uint256 equityInCollateralAsset)
=======
    function previewDeposit(ILeverageToken token, uint256 collateralFromSender)
>>>>>>> e9bb12aa
        external
        view
        returns (ActionDataV2 memory);

    /// @notice The swap adapter contract used to facilitate swaps
    /// @return _swapper The swap adapter contract
    function swapper() external view returns (ISwapAdapter _swapper);

    /// @notice Deposits collateral into a LeverageToken and mints shares to the sender. Any surplus debt received from
    /// the deposit of (collateralFromSender + debt swapped to collateral) is given to the sender.
    /// @param leverageToken LeverageToken to deposit into
    /// @param collateralFromSender Collateral asset amount from the sender to deposit
<<<<<<< HEAD
    /// @param debt Amount of debt to flash loan, which is swapped to collateral and used to deposit into the LeverageToken
=======
    /// @param flashLoanAmount Amount of debt to flash loan, which is swapped to collateral and used to deposit into the LeverageToken
>>>>>>> e9bb12aa
    /// @param minShares Minimum number of shares expected to be received by the sender
    /// @param swapContext Swap context to use for the swap (which DEX to use, the route, tick spacing, etc.)
    function deposit(
        ILeverageToken leverageToken,
        uint256 collateralFromSender,
<<<<<<< HEAD
        uint256 debt,
=======
        uint256 flashLoanAmount,
>>>>>>> e9bb12aa
        uint256 minShares,
        ISwapAdapter.SwapContext memory swapContext
    ) external;

    /// @notice Redeems equity of a LeverageToken by repaying debt and burning shares
    /// @param token LeverageToken to redeem
    /// @param equityInCollateralAsset The amount of equity to receive by redeeming LeverageToken. Denominated in the collateral
    ///        asset of the LeverageToken
    /// @param maxShares Maximum shares (LeverageTokens) to redeem
    /// @param maxSwapCostInCollateralAsset The maximum amount of equity to pay for the redeem of the LeverageToken
    ///        to use to help repay the debt flash loan due to the swap of debt to collateral being unfavorable
    /// @param swapContext Swap context to use for the swap (which DEX to use, the route, tick spacing, etc.)
    function redeem(
        ILeverageToken token,
        uint256 equityInCollateralAsset,
        uint256 maxShares,
        uint256 maxSwapCostInCollateralAsset,
        ISwapAdapter.SwapContext memory swapContext
    ) external;
}<|MERGE_RESOLUTION|>--- conflicted
+++ resolved
@@ -11,7 +11,6 @@
 import {ActionDataV2} from "src/types/DataTypes.sol";
 
 interface ILeverageRouter {
-<<<<<<< HEAD
     /// @notice Struct containing the target, value, and data for a single external call.
     struct Call {
         address target; // Call target
@@ -26,8 +25,6 @@
         uint256 amount; // Allowance to set (usually amountIn or type(uint256).max)
     }
 
-=======
->>>>>>> e9bb12aa
     /// @notice Error thrown when the collateral from the swap + the collateral from the sender is less than the collateral required for the deposit
     /// @param available The collateral from the swap + the collateral from the sender, available for the deposit
     /// @param required The collateral required for the deposit
@@ -61,24 +58,14 @@
 
     /// @notice Previews the deposit function call for an amount of equity and returns all required data
     /// @param token LeverageToken to preview deposit for
-<<<<<<< HEAD
-    /// @param equityInCollateralAsset The amount of equity to deposit. Denominated in the collateral asset of the LeverageToken
-    /// @return previewData Preview data for deposit
-    ///         - collateral Amount of collateral that will be added to the LeverageToken
-=======
     /// @param collateralFromSender The amount of collateral from the sender to deposit
     /// @return previewData Preview data for deposit
     ///         - collateral Total amount of collateral that will be added to the LeverageToken (including collateral from swapping flash loaned debt)
->>>>>>> e9bb12aa
     ///         - debt Amount of debt that will be borrowed
     ///         - shares Amount of shares that will be minted
     ///         - tokenFee Amount of shares that will be charged for the deposit that are given to the LeverageToken
     ///         - treasuryFee Amount of shares that will be charged for the deposit that are given to the treasury
-<<<<<<< HEAD
-    function previewDeposit(ILeverageToken token, uint256 equityInCollateralAsset)
-=======
     function previewDeposit(ILeverageToken token, uint256 collateralFromSender)
->>>>>>> e9bb12aa
         external
         view
         returns (ActionDataV2 memory);
@@ -91,21 +78,13 @@
     /// the deposit of (collateralFromSender + debt swapped to collateral) is given to the sender.
     /// @param leverageToken LeverageToken to deposit into
     /// @param collateralFromSender Collateral asset amount from the sender to deposit
-<<<<<<< HEAD
-    /// @param debt Amount of debt to flash loan, which is swapped to collateral and used to deposit into the LeverageToken
-=======
     /// @param flashLoanAmount Amount of debt to flash loan, which is swapped to collateral and used to deposit into the LeverageToken
->>>>>>> e9bb12aa
     /// @param minShares Minimum number of shares expected to be received by the sender
     /// @param swapContext Swap context to use for the swap (which DEX to use, the route, tick spacing, etc.)
     function deposit(
         ILeverageToken leverageToken,
         uint256 collateralFromSender,
-<<<<<<< HEAD
-        uint256 debt,
-=======
         uint256 flashLoanAmount,
->>>>>>> e9bb12aa
         uint256 minShares,
         ISwapAdapter.SwapContext memory swapContext
     ) external;
