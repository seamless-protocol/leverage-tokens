// SPDX-License-Identifier: UNLICENSED
pragma solidity ^0.8.26;

// Forge imports
import {Test} from "forge-std/Test.sol";

// Dependency imports
import {UpgradeableBeacon} from "@openzeppelin/contracts/proxy/beacon/UpgradeableBeacon.sol";
import {BeaconProxy} from "@openzeppelin/contracts/proxy/beacon/BeaconProxy.sol";
import {Ownable} from "@openzeppelin/contracts/access/Ownable.sol";

// Internal imports
import {BeaconProxyFactory} from "src/BeaconProxyFactory.sol";
import {LeverageToken} from "src/LeverageToken.sol";

contract BeaconUpgradeToTest is Test {
    address public upgrader = makeAddr("upgrader");
    UpgradeableBeacon public beacon;
    BeaconProxyFactory public factory;
    LeverageToken public leverageToken;

    function setUp() public {
<<<<<<< HEAD
        address strategyTokenImplementation = address(new Strategy());
        factory = new BeaconProxyFactory(strategyTokenImplementation, upgrader);
        beacon = UpgradeableBeacon(address(factory));
        strategyToken = Strategy(
=======
        address leverageTokenImplementation = address(new LeverageToken());
        factory = new BeaconProxyFactory(leverageTokenImplementation, upgrader);
        beacon = UpgradeableBeacon(factory.beacon());
        leverageToken = LeverageToken(
>>>>>>> 73ab6f17
            factory.createProxy(
                abi.encodeWithSelector(LeverageToken.initialize.selector, address(this), "Test name", "Test symbol"),
                bytes32("0")
            )
        );
    }

    function test_upgradeTo() public {
        address user = makeAddr("user");
        leverageToken.mint(user, 100);

        // Deploy new implementation
        NewLeverageToken newImplementation = new NewLeverageToken();

        // Expect the Upgraded event to be emitted
        vm.expectEmit(true, true, true, true);
        emit UpgradeableBeacon.Upgraded(address(newImplementation));

        vm.prank(upgrader);
        beacon.upgradeTo(address(newImplementation));
        NewLeverageToken newProxy = NewLeverageToken(
            factory.createProxy(
                abi.encodeWithSelector(LeverageToken.initialize.selector, address(this), "Test name 2", "Test symbol 2"),
                bytes32("1")
            )
        );

        // Existing proxy deployed from the factory should now point to the new implementation but still have the
        // same storage
        assertEq(NewLeverageToken(address(leverageToken)).testFunction(), true);
        assertEq(leverageToken.balanceOf(user), 100);
        assertEq(leverageToken.name(), "Test name");
        assertEq(leverageToken.symbol(), "Test symbol");

        // New proxies should use the new implementation
        assertEq(NewLeverageToken(address(newProxy)).testFunction(), true);
        assertEq(newProxy.balanceOf(user), 0);
        assertEq(newProxy.name(), "Test name 2");
        assertEq(newProxy.symbol(), "Test symbol 2");
    }

    /// forge-config: default.fuzz.runs = 1
    function testFuzz_upgradeTo_RevertIf_NonUpgraderUpgrades(address nonUpgrader) public {
        vm.assume(nonUpgrader != upgrader);

        LeverageToken newImplementation = new LeverageToken();

        vm.expectRevert(abi.encodeWithSelector(Ownable.OwnableUnauthorizedAccount.selector, nonUpgrader));
        vm.prank(nonUpgrader);
        beacon.upgradeTo(address(newImplementation));
    }
}

contract NewLeverageToken is LeverageToken {
    function testFunction() public pure returns (bool) {
        return true;
    }
}<|MERGE_RESOLUTION|>--- conflicted
+++ resolved
@@ -20,17 +20,10 @@
     LeverageToken public leverageToken;
 
     function setUp() public {
-<<<<<<< HEAD
-        address strategyTokenImplementation = address(new Strategy());
-        factory = new BeaconProxyFactory(strategyTokenImplementation, upgrader);
-        beacon = UpgradeableBeacon(address(factory));
-        strategyToken = Strategy(
-=======
         address leverageTokenImplementation = address(new LeverageToken());
         factory = new BeaconProxyFactory(leverageTokenImplementation, upgrader);
-        beacon = UpgradeableBeacon(factory.beacon());
+        beacon = UpgradeableBeacon(address(factory));
         leverageToken = LeverageToken(
->>>>>>> 73ab6f17
             factory.createProxy(
                 abi.encodeWithSelector(LeverageToken.initialize.selector, address(this), "Test name", "Test symbol"),
                 bytes32("0")
