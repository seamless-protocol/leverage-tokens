--- conflicted
+++ resolved
@@ -5,7 +5,6 @@
 import {IERC20} from "@openzeppelin/contracts/token/ERC20/IERC20.sol";
 
 // Internal imports
-import {LeverageRouter} from "src/periphery/LeverageRouter.sol";
 import {ILeverageRouter} from "src/interfaces/periphery/ILeverageRouter.sol";
 import {ISwapAdapter} from "src/interfaces/periphery/ISwapAdapter.sol";
 import {IVeloraAdapter} from "src/interfaces/periphery/IVeloraAdapter.sol";
@@ -95,16 +94,9 @@
             requiredCollateral - requiredCollateralForSwap
         );
 
-<<<<<<< HEAD
-        bytes memory redeemData = abi.encode(
-            ILeverageRouter.RedeemParams({
-                token: leverageToken,
-                equityInCollateralAsset: equityInCollateralAsset,
-=======
         bytes memory redeemWithVeloraData = abi.encode(
-            LeverageRouter.RedeemWithVeloraParams({
+            ILeverageRouter.RedeemWithVeloraParams({
                 leverageToken: leverageToken,
->>>>>>> 76565c27
                 shares: shares,
                 minCollateralForSender: requiredCollateral - requiredCollateralForSwap,
                 sender: address(this),
@@ -124,11 +116,7 @@
         vm.prank(address(morpho));
         leverageRouter.onMorphoFlashLoan(
             flashLoanAmount,
-<<<<<<< HEAD
-            abi.encode(ILeverageRouter.MorphoCallbackData({action: ExternalAction.Redeem, data: redeemData}))
-=======
-            abi.encode(LeverageRouter.MorphoCallbackData({action: ExternalAction.Redeem, data: redeemWithVeloraData}))
->>>>>>> 76565c27
+            abi.encode(ILeverageRouter.MorphoCallbackData({action: ExternalAction.Redeem, data: redeemWithVeloraData}))
         );
         assertEq(leverageToken.balanceOf(address(this)), 0);
         assertEq(collateralToken.balanceOf(address(this)), requiredCollateral - requiredCollateralForSwap);
