--- conflicted
+++ resolved
@@ -18,11 +18,7 @@
     function setUp() public {
         rebalanceAdapter = new RebalanceAdapter();
         rebalanceAdapter.initialize(
-<<<<<<< HEAD
-            address(this), authorizedCreator, leverageManager, 1e18, 3e18, 1 days, 1.1e18, 0.1e18
-=======
-            address(this), authorizedCreator, leverageManager, 1e8, 3e8, 1 days, 1.1e18, 0.1e18, 1.1e18, 0.1e18
->>>>>>> 276fafc9
+            address(this), authorizedCreator, leverageManager, 1e18, 3e18, 1 days, 1.1e18, 0.1e18, 1.1e18, 0.1e18
         );
     }
 
