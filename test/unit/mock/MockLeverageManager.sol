// SPDX-License-Identifier: UNLICENSED
pragma solidity ^0.8.26;

// Forge imports
import {Test} from "forge-std/Test.sol";
// Dependency imports
import {SafeERC20} from "@openzeppelin/contracts/token/ERC20/utils/SafeERC20.sol";
import {IERC20} from "@openzeppelin/contracts/token/ERC20/IERC20.sol";
import {Math} from "@openzeppelin/contracts/utils/math/Math.sol";

// Internal imports
import {IRebalanceAdapter} from "src/interfaces/IRebalanceAdapter.sol";
import {ILendingAdapter} from "src/interfaces/ILendingAdapter.sol";
import {ILeverageToken} from "src/interfaces/ILeverageToken.sol";
import {LeverageTokenState, ActionData, RebalanceAction, ActionDataV2} from "src/types/DataTypes.sol";

contract MockLeverageManager is Test {
    uint256 public BASE_RATIO = 1e18;

    struct LeverageTokenData {
        ILeverageToken leverageToken;
        ILendingAdapter lendingAdapter;
        IERC20 collateralAsset;
        IERC20 debtAsset;
    }

    struct DepositParams {
        ILeverageToken leverageToken;
        uint256 collateral;
        uint256 minShares;
    }

    struct RedeemParams {
        ILeverageToken leverageToken;
        uint256 equityInCollateralAsset;
        uint256 maxShares;
    }

    struct PreviewParams {
        ILeverageToken leverageToken;
        uint256 equityInCollateralAsset;
    }

    struct PreviewDepositParams {
        ILeverageToken leverageToken;
        uint256 collateral;
    }

<<<<<<< HEAD
    struct ConvertDebtToCollateralParams {
        ILeverageToken leverageToken;
        uint256 debt;
    }

=======
>>>>>>> e9bb12aa
    struct MockDepositData {
        uint256 collateral;
        uint256 debt;
        uint256 shares;
        bool isExecuted;
    }

    struct MockRedeemData {
        uint256 collateral;
        uint256 debt;
        uint256 shares;
        bool isExecuted;
    }

    struct MockPreviewDepositData {
        uint256 collateral;
        uint256 debt;
        uint256 shares;
        uint256 tokenFee;
        uint256 treasuryFee;
    }

    struct MockPreviewRedeemData {
        uint256 collateralToRemove;
        uint256 debtToRepay;
        uint256 shares;
        uint256 tokenFee;
        uint256 treasuryFee;
    }

    mapping(ILeverageToken => LeverageTokenData) public leverageTokens;

    mapping(ILeverageToken => LeverageTokenState) public leverageTokenStates;

    mapping(bytes32 => MockDepositData[]) public mockDepositData;

    mapping(bytes32 => MockRedeemData[]) public mockRedeemData;

    mapping(bytes32 => MockPreviewDepositData) public mockPreviewDepositData;

    mapping(bytes32 => MockPreviewRedeemData) public mockPreviewRedeemData;

    mapping(bytes32 => uint256) public mockConvertDebtToCollateralData;

    mapping(ILeverageToken => address) public leverageTokenRebalanceAdapter;

    mapping(ILeverageToken => uint256) public leverageTokenInitialCollateralRatio;

    function getLeverageTokenCollateralAsset(ILeverageToken leverageToken) external view returns (IERC20) {
        return leverageTokens[leverageToken].collateralAsset;
    }

    function getLeverageTokenInitialCollateralRatio(ILeverageToken leverageToken) external view returns (uint256) {
        return leverageTokenInitialCollateralRatio[leverageToken];
    }

    function getLeverageTokenLendingAdapter(ILeverageToken leverageToken) external view returns (ILendingAdapter) {
        return leverageTokens[leverageToken].lendingAdapter;
    }

    function getLeverageTokenRebalanceAdapter(ILeverageToken leverageToken) public view returns (address) {
        return leverageTokenRebalanceAdapter[leverageToken];
    }

    function getLeverageTokenState(ILeverageToken leverageToken) external view returns (LeverageTokenState memory) {
        return leverageTokenStates[leverageToken];
    }

    function getLeverageTokenDebtAsset(ILeverageToken leverageToken) external view returns (IERC20) {
        return leverageTokens[leverageToken].debtAsset;
    }

    function setLeverageTokenInitialCollateralRatio(ILeverageToken leverageToken, uint256 _initialCollateralRatio)
        external
    {
        leverageTokenInitialCollateralRatio[leverageToken] = _initialCollateralRatio;
    }

    function setLeverageTokenData(ILeverageToken leverageToken, LeverageTokenData memory _leverageTokenData) external {
        leverageTokens[leverageToken] = _leverageTokenData;
    }

    function setLeverageTokenState(ILeverageToken leverageToken, LeverageTokenState memory _leverageTokenState)
        external
    {
        leverageTokenStates[leverageToken] = _leverageTokenState;
    }

    function setLeverageTokenRebalanceAdapter(ILeverageToken leverageToken, address _rebalanceAdapter) external {
        leverageTokenRebalanceAdapter[leverageToken] = _rebalanceAdapter;
    }

    function setMockPreviewDepositData(
        PreviewDepositParams memory _depositParams,
        MockPreviewDepositData memory _mockPreviewDepositData
    ) external {
        bytes32 mockPreviewDepositDataKey =
            keccak256(abi.encode(_depositParams.leverageToken, _depositParams.collateral));
        mockPreviewDepositData[mockPreviewDepositDataKey] = _mockPreviewDepositData;
    }

    function setMockPreviewRedeemData(
        PreviewParams memory _previewRedeemParams,
        MockPreviewRedeemData memory _mockPreviewRedeemData
    ) external {
        bytes32 mockPreviewRedeemDataKey =
            keccak256(abi.encode(_previewRedeemParams.leverageToken, _previewRedeemParams.equityInCollateralAsset));
        mockPreviewRedeemData[mockPreviewRedeemDataKey] = _mockPreviewRedeemData;
    }

    function setMockDepositData(DepositParams memory _depositParams, MockDepositData memory _mockDepositData)
        external
    {
        bytes32 mockDepositDataKey =
            keccak256(abi.encode(_depositParams.leverageToken, _depositParams.collateral, _depositParams.minShares));
        mockDepositData[mockDepositDataKey].push(_mockDepositData);
    }

    function setMockRedeemData(RedeemParams memory _redeemParams, MockRedeemData memory _mockRedeemData) external {
        bytes32 mockRedeemDataKey = keccak256(
            abi.encode(_redeemParams.leverageToken, _redeemParams.equityInCollateralAsset, _redeemParams.maxShares)
        );
        mockRedeemData[mockRedeemDataKey].push(_mockRedeemData);
    }

<<<<<<< HEAD
    function setMockConvertDebtToCollateralData(
        ConvertDebtToCollateralParams memory _convertDebtToCollateralParams,
        uint256 collateral
    ) external {
        bytes32 mockConvertDebtToCollateralDataKey =
            keccak256(abi.encode(_convertDebtToCollateralParams.leverageToken, _convertDebtToCollateralParams.debt));
        mockConvertDebtToCollateralData[mockConvertDebtToCollateralDataKey] = collateral;
    }

    function convertDebtToCollateral(ILeverageToken leverageToken, uint256 debt, Math.Rounding /* rounding */ )
        external
        view
        returns (uint256)
    {
        bytes32 mockConvertDebtToCollateralDataKey = keccak256(abi.encode(leverageToken, debt));
        return mockConvertDebtToCollateralData[mockConvertDebtToCollateralDataKey];
    }

    function previewDeposit(ILeverageToken leverageToken, uint256 collateral)
        external
        view
        returns (ActionDataV2 memory)
    {
=======
    function previewDeposit(ILeverageToken leverageToken, uint256 collateral)
        external
        view
        returns (ActionDataV2 memory)
    {
>>>>>>> e9bb12aa
        bytes32 mockPreviewDepositDataKey = keccak256(abi.encode(leverageToken, collateral));
        return ActionDataV2({
            collateral: mockPreviewDepositData[mockPreviewDepositDataKey].collateral,
            debt: mockPreviewDepositData[mockPreviewDepositDataKey].debt,
            shares: mockPreviewDepositData[mockPreviewDepositDataKey].shares,
            tokenFee: mockPreviewDepositData[mockPreviewDepositDataKey].tokenFee,
            treasuryFee: mockPreviewDepositData[mockPreviewDepositDataKey].treasuryFee
        });
    }

    function previewRedeem(ILeverageToken leverageToken, uint256 equityInCollateralAsset)
        external
        view
        returns (ActionData memory)
    {
        bytes32 mockPreviewRedeemDataKey = keccak256(abi.encode(leverageToken, equityInCollateralAsset));
        return ActionData({
            collateral: mockPreviewRedeemData[mockPreviewRedeemDataKey].collateralToRemove,
            debt: mockPreviewRedeemData[mockPreviewRedeemDataKey].debtToRepay,
            equity: equityInCollateralAsset,
            shares: mockPreviewRedeemData[mockPreviewRedeemDataKey].shares,
            tokenFee: mockPreviewRedeemData[mockPreviewRedeemDataKey].tokenFee,
            treasuryFee: mockPreviewRedeemData[mockPreviewRedeemDataKey].treasuryFee
        });
    }

    function deposit(ILeverageToken leverageToken, uint256 collateral, uint256 minShares)
        external
        returns (ActionDataV2 memory)
    {
        LeverageTokenData storage leverageTokenData = leverageTokens[leverageToken];

        bytes32 mockDepositDataKey = keccak256(abi.encode(leverageToken, collateral, minShares));
        MockDepositData[] memory mockDepositDataArray = mockDepositData[mockDepositDataKey];

        // Find the first unexecuted mock deposit data
        for (uint256 i = 0; i < mockDepositDataArray.length; i++) {
            MockDepositData memory _mockDepositData = mockDepositDataArray[i];
            if (!_mockDepositData.isExecuted) {
                // Transfer the required collateral to the LeverageManager
                SafeERC20.safeTransferFrom(
                    leverageTokenData.collateralAsset, msg.sender, address(this), _mockDepositData.collateral
                );

                // Give the sender the required debt
                deal(address(leverageTokenData.debtAsset), address(this), _mockDepositData.debt);
                leverageTokenData.debtAsset.transfer(msg.sender, _mockDepositData.debt);

                // Give the sender the shares
                deal(address(leverageTokenData.leverageToken), address(this), _mockDepositData.shares);
                leverageTokenData.leverageToken.transfer(msg.sender, _mockDepositData.shares);

                // Set the mock deposit data to executed and return the shares minted
                mockDepositData[mockDepositDataKey][i].isExecuted = true;
                return ActionDataV2({
                    collateral: _mockDepositData.collateral,
                    debt: _mockDepositData.debt,
                    shares: _mockDepositData.shares,
                    tokenFee: 0,
                    treasuryFee: 0
                });
            }
        }

        // If no mock deposit data is found, revert
        revert("No mock deposit data found for MockLeverageManager.deposit");
    }

    function redeem(ILeverageToken leverageToken, uint256 equityInCollateralAsset, uint256 maxShares)
        external
        returns (ActionData memory)
    {
        LeverageTokenData storage leverageTokenData = leverageTokens[leverageToken];

        bytes32 mockRedeemDataKey = keccak256(abi.encode(leverageToken, equityInCollateralAsset, maxShares));
        MockRedeemData[] memory mockRedeemDataArray = mockRedeemData[mockRedeemDataKey];

        // Find the first unexecuted mock mint data
        for (uint256 i = 0; i < mockRedeemDataArray.length; i++) {
            MockRedeemData memory _mockRedeemData = mockRedeemDataArray[i];
            if (!_mockRedeemData.isExecuted) {
                // Transfer the required debt to the LeverageManager
                SafeERC20.safeTransferFrom(leverageTokenData.debtAsset, msg.sender, address(this), _mockRedeemData.debt);

                // Give the sender the required collateral
                deal(address(leverageTokenData.collateralAsset), address(this), _mockRedeemData.collateral);
                leverageTokenData.collateralAsset.transfer(msg.sender, _mockRedeemData.collateral);

                // Burn the sender's shares
                leverageTokenData.leverageToken.burn(msg.sender, _mockRedeemData.shares);

                // Set the mock redeem data to executed
                mockRedeemData[mockRedeemDataKey][i].isExecuted = true;
                return ActionData({
                    equity: equityInCollateralAsset,
                    collateral: _mockRedeemData.collateral,
                    debt: _mockRedeemData.debt,
                    shares: _mockRedeemData.shares,
                    tokenFee: 0,
                    treasuryFee: 0
                });
            }
        }

        // If no mock redeem data is found, revert
        revert("No mock redeem data found for MockLeverageManager.redeem");
    }

    function rebalance(
        ILeverageToken leverageToken,
        RebalanceAction[] calldata actions,
        IERC20 tokenIn,
        IERC20 tokenOut,
        uint256 amountIn,
        uint256 amountOut
    ) external {
        // Transfer tokens in from caller to this contract
        tokenIn.transferFrom(msg.sender, address(this), amountIn);

        for (uint256 i = 0; i < actions.length; i++) {
            address rebalanceAdapter = getLeverageTokenRebalanceAdapter(leverageToken);

            bool isEligible = IRebalanceAdapter(rebalanceAdapter).isEligibleForRebalance(
                leverageToken, leverageTokenStates[leverageToken], msg.sender
            );
            if (!isEligible) {
                revert("RebalanceAdapter is not eligible for rebalance");
            }
        }

        // Transfer tokens out from this contract to caller
        tokenOut.transfer(msg.sender, amountOut);
    }
}<|MERGE_RESOLUTION|>--- conflicted
+++ resolved
@@ -46,14 +46,6 @@
         uint256 collateral;
     }
 
-<<<<<<< HEAD
-    struct ConvertDebtToCollateralParams {
-        ILeverageToken leverageToken;
-        uint256 debt;
-    }
-
-=======
->>>>>>> e9bb12aa
     struct MockDepositData {
         uint256 collateral;
         uint256 debt;
@@ -179,37 +171,11 @@
         mockRedeemData[mockRedeemDataKey].push(_mockRedeemData);
     }
 
-<<<<<<< HEAD
-    function setMockConvertDebtToCollateralData(
-        ConvertDebtToCollateralParams memory _convertDebtToCollateralParams,
-        uint256 collateral
-    ) external {
-        bytes32 mockConvertDebtToCollateralDataKey =
-            keccak256(abi.encode(_convertDebtToCollateralParams.leverageToken, _convertDebtToCollateralParams.debt));
-        mockConvertDebtToCollateralData[mockConvertDebtToCollateralDataKey] = collateral;
-    }
-
-    function convertDebtToCollateral(ILeverageToken leverageToken, uint256 debt, Math.Rounding /* rounding */ )
-        external
-        view
-        returns (uint256)
-    {
-        bytes32 mockConvertDebtToCollateralDataKey = keccak256(abi.encode(leverageToken, debt));
-        return mockConvertDebtToCollateralData[mockConvertDebtToCollateralDataKey];
-    }
-
     function previewDeposit(ILeverageToken leverageToken, uint256 collateral)
         external
         view
         returns (ActionDataV2 memory)
     {
-=======
-    function previewDeposit(ILeverageToken leverageToken, uint256 collateral)
-        external
-        view
-        returns (ActionDataV2 memory)
-    {
->>>>>>> e9bb12aa
         bytes32 mockPreviewDepositDataKey = keccak256(abi.encode(leverageToken, collateral));
         return ActionDataV2({
             collateral: mockPreviewDepositData[mockPreviewDepositDataKey].collateral,
