// SPDX-License-Identifier: UNLICENSED
pragma solidity ^0.8.26;

// Dependency imports
import {ERC20Mock} from "@openzeppelin/contracts/mocks/token/ERC20Mock.sol";

// Internal imports
import {ILeverageManager} from "src/interfaces/ILeverageManager.sol";
import {ILeverageToken} from "src/interfaces/ILeverageToken.sol";
import {TokenTransfer, RebalanceAction, ActionType, LeverageTokenConfig} from "src/types/DataTypes.sol";
import {ILendingAdapter} from "src/interfaces/ILendingAdapter.sol";
import {IRebalanceAdapter} from "src/interfaces/IRebalanceAdapter.sol";

enum ReentrancyCallType {
    None,
    Deposit,
    Withdraw,
    Rebalance,
    CreateNewLeverageToken
}

contract MockERC20 is ERC20Mock {
    uint8 private _decimals;

    ILeverageManager internal leverageManager;
    ReentrancyCallType internal reentrancyCallType;

    constructor() {
        _decimals = 18;
    }

    function decimals() public view override returns (uint8) {
        return _decimals;
    }

    function mockSetDecimals(uint8 decimalAmount) external {
        _decimals = decimalAmount;
    }

    function mockSetReentrancyCallType(ReentrancyCallType _reentrancyCallType) external {
        reentrancyCallType = _reentrancyCallType;
    }

    function mockSetLeverageManager(ILeverageManager _leverageManager) external {
        leverageManager = _leverageManager;
    }

    function transfer(address to, uint256 value) public override returns (bool) {
        _executeDummyReentrancyCall();
        return super.transfer(to, value);
    }

    function transferFrom(address from, address to, uint256 value) public override returns (bool) {
        _executeDummyReentrancyCall();
        return super.transferFrom(from, to, value);
    }

    function _executeDummyReentrancyCall() internal {
        if (leverageManager == ILeverageManager(address(0)) || reentrancyCallType == ReentrancyCallType.None) {
            return;
        }

        if (reentrancyCallType == ReentrancyCallType.Deposit) {
            leverageManager.deposit(ILeverageToken(address(0)), 10 ether, 10 ether);
        } else if (reentrancyCallType == ReentrancyCallType.Withdraw) {
            leverageManager.withdraw(ILeverageToken(address(0)), 10 ether, 10 ether);
        } else if (reentrancyCallType == ReentrancyCallType.Rebalance) {
<<<<<<< HEAD
            TokenTransfer memory transfersIn = TokenTransfer({token: address(this), amount: 10 ether});
            TokenTransfer memory transfersOut = TokenTransfer({token: address(0), amount: 0}); // Empty TokenTransfer
            RebalanceAction[] memory actions = new RebalanceAction[](1);
            actions[0] = RebalanceAction({actionType: ActionType.AddCollateral, amount: 10 ether});
            leverageManager.rebalance(ILeverageToken(address(0)), actions, transfersIn, transfersOut);
=======
            TokenTransfer[] memory transfersIn = new TokenTransfer[](1);
            transfersIn[0] = TokenTransfer({token: address(this), amount: 10 ether});
            TokenTransfer[] memory transfersOut = new TokenTransfer[](0);
            RebalanceAction[] memory actions = new RebalanceAction[](1);
            actions[0] = RebalanceAction({
                leverageToken: ILeverageToken(address(0)),
                actionType: ActionType.AddCollateral,
                amount: 10 ether
            });
            leverageManager.rebalance(actions, transfersIn, transfersOut);
>>>>>>> a7a833d9
        } else if (reentrancyCallType == ReentrancyCallType.CreateNewLeverageToken) {
            leverageManager.createNewLeverageToken(
                LeverageTokenConfig({
                    lendingAdapter: ILendingAdapter(address(0)),
                    rebalanceAdapter: IRebalanceAdapter(address(0)),
                    depositTokenFee: 0,
                    withdrawTokenFee: 0
                }),
                "dummy name",
                "dummy symbol"
            );
        }
    }
}<|MERGE_RESOLUTION|>--- conflicted
+++ resolved
@@ -65,24 +65,11 @@
         } else if (reentrancyCallType == ReentrancyCallType.Withdraw) {
             leverageManager.withdraw(ILeverageToken(address(0)), 10 ether, 10 ether);
         } else if (reentrancyCallType == ReentrancyCallType.Rebalance) {
-<<<<<<< HEAD
             TokenTransfer memory transfersIn = TokenTransfer({token: address(this), amount: 10 ether});
-            TokenTransfer memory transfersOut = TokenTransfer({token: address(0), amount: 0}); // Empty TokenTransfer
+            TokenTransfer memory transfersOut = TokenTransfer({token: address(0), amount: 0});
             RebalanceAction[] memory actions = new RebalanceAction[](1);
             actions[0] = RebalanceAction({actionType: ActionType.AddCollateral, amount: 10 ether});
             leverageManager.rebalance(ILeverageToken(address(0)), actions, transfersIn, transfersOut);
-=======
-            TokenTransfer[] memory transfersIn = new TokenTransfer[](1);
-            transfersIn[0] = TokenTransfer({token: address(this), amount: 10 ether});
-            TokenTransfer[] memory transfersOut = new TokenTransfer[](0);
-            RebalanceAction[] memory actions = new RebalanceAction[](1);
-            actions[0] = RebalanceAction({
-                leverageToken: ILeverageToken(address(0)),
-                actionType: ActionType.AddCollateral,
-                amount: 10 ether
-            });
-            leverageManager.rebalance(actions, transfersIn, transfersOut);
->>>>>>> a7a833d9
         } else if (reentrancyCallType == ReentrancyCallType.CreateNewLeverageToken) {
             leverageManager.createNewLeverageToken(
                 LeverageTokenConfig({
