// SPDX-License-Identifier: UNLICENSED
pragma solidity ^0.8.26;

// Dependency imports
import {SafeERC20} from "@openzeppelin/contracts/token/ERC20/utils/SafeERC20.sol";
import {IERC20} from "@openzeppelin/contracts/token/ERC20/IERC20.sol";
import {ERC20Mock} from "@openzeppelin/contracts/mocks/token/ERC20Mock.sol";

// Internal imports
import {ILeverageManager} from "src/interfaces/ILeverageManager.sol";

contract MockLendingAdapter {
    ERC20Mock public collateralAsset;
    ERC20Mock public debtAsset;

    constructor(address _collateralAsset, address _debtAsset) {
        collateralAsset = ERC20Mock(_collateralAsset);
        debtAsset = ERC20Mock(_debtAsset);
    }

    function addCollateral(uint256 amount) external {
        SafeERC20.safeTransferFrom(collateralAsset, msg.sender, address(this), amount);
    }

<<<<<<< HEAD
    function borrow(uint256 amount) external {
=======
    function removeCollateral(address, uint256 amount) external {
        collateralAsset.mint(msg.sender, amount);
    }

    function borrow(address, uint256 amount) external {
>>>>>>> 5a86b0ef
        debtAsset.mint(msg.sender, amount);
    }

    function repay(address, uint256 amount) external {
        SafeERC20.safeTransferFrom(debtAsset, msg.sender, address(this), amount);
    }
}<|MERGE_RESOLUTION|>--- conflicted
+++ resolved
@@ -22,19 +22,15 @@
         SafeERC20.safeTransferFrom(collateralAsset, msg.sender, address(this), amount);
     }
 
-<<<<<<< HEAD
-    function borrow(uint256 amount) external {
-=======
-    function removeCollateral(address, uint256 amount) external {
+    function removeCollateral(uint256 amount) external {
         collateralAsset.mint(msg.sender, amount);
     }
 
-    function borrow(address, uint256 amount) external {
->>>>>>> 5a86b0ef
+    function borrow(uint256 amount) external {
         debtAsset.mint(msg.sender, amount);
     }
 
-    function repay(address, uint256 amount) external {
+    function repay(uint256 amount) external {
         SafeERC20.safeTransferFrom(debtAsset, msg.sender, address(this), amount);
     }
 }