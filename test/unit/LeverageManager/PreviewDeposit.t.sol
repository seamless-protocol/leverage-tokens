// SPDX-License-Identifier: UNLICENSED
pragma solidity ^0.8.26;

import {ExternalAction} from "src/types/DataTypes.sol";
import {PreviewActionTest} from "./PreviewAction.t.sol";

<<<<<<< HEAD
// Internal imports
import {IFeeManager} from "src/interfaces/IFeeManager.sol";
import {ILendingAdapter} from "src/interfaces/ILendingAdapter.sol";
import {LeverageManagerStorage as Storage} from "src/storage/LeverageManagerStorage.sol";
import {StrategyState} from "src/types/DataTypes.sol";
import {DepositTest} from "./Deposit.t.sol";

contract PreviewDepositTest is DepositTest {
    function test_previewDeposit_WithFee() public {
        _setStrategyActionFee(strategy, IFeeManager.Action.Deposit, 0.05e4); // 5% fee

        // 1:2 exchange rate
        lendingAdapter.mockConvertCollateralToDebtAssetExchangeRate(2e8);

        MockLeverageManagerStateForDeposit memory beforeState =
            MockLeverageManagerStateForDeposit({collateral: 100 ether, debt: 100 ether, sharesTotalSupply: 100 ether});

        _prepareLeverageManagerStateForDeposit(beforeState);

        uint256 equityToAdd = 10 ether;
        (uint256 collateralToAdd, uint256 debtToBorrow, uint256 expectedShares, uint256 sharesFee) =
            leverageManager.previewDeposit(strategy, equityToAdd);

        assertEq(collateralToAdd, 20 ether - 1);
        assertEq(debtToBorrow, 20 ether - 1);
        assertEq(expectedShares, 19 ether - 1); // 5% fee
        assertEq(sharesFee, 1 ether);
        assertEq(leverageManager.exposed_convertToEquity(strategy, expectedShares), 19 ether - 1); // 5% fee
    }

    function test_previewDeposit_WithoutFee() public {
        MockLeverageManagerStateForDeposit memory beforeState =
            MockLeverageManagerStateForDeposit({collateral: 100 ether, debt: 50 ether, sharesTotalSupply: 100 ether});

        _prepareLeverageManagerStateForDeposit(beforeState);

        uint256 equityToAdd = 10 ether;
        (uint256 collateralToAdd, uint256 debtToBorrow, uint256 expectedShares, uint256 sharesFee) =
            leverageManager.previewDeposit(strategy, equityToAdd);

        assertEq(collateralToAdd, 20 ether - 1);
        assertEq(debtToBorrow, 10 ether - 1);
        assertEq(expectedShares, 20 ether - 1);
        assertEq(sharesFee, 0);
        assertEq(leverageManager.exposed_convertToEquity(strategy, expectedShares), 10 ether - 1);
    }

    function test_previewDeposit_ZeroEquityToAdd() public view {
        uint256 equityToAdd = 0;
        (uint256 collateralToAdd, uint256 debtToBorrow, uint256 expectedShares, uint256 sharesFee) =
            leverageManager.previewDeposit(strategy, equityToAdd);

        assertEq(collateralToAdd, 0);
        assertEq(debtToBorrow, 0);
        assertEq(expectedShares, 0);
        assertEq(sharesFee, 0);
    }

    function testFuzz_previewDeposit_ZeroSharesTotalSupply(uint128 initialCollateral, uint128 initialDebt) public {
        initialDebt = initialCollateral == 0 ? 0 : uint128(bound(initialDebt, 0, initialCollateral - 1));

        MockLeverageManagerStateForDeposit memory beforeState =
            MockLeverageManagerStateForDeposit({collateral: initialCollateral, debt: initialDebt, sharesTotalSupply: 0});

        _prepareLeverageManagerStateForDeposit(beforeState);

        uint256 equityToAddInCollateralAsset = 1 ether;

        (uint256 collateralToAdd, uint256 debtToBorrow, uint256 shares, uint256 sharesFee) =
            leverageManager.previewDeposit(strategy, equityToAddInCollateralAsset);

        // Follows 2x target ratio
        assertEq(collateralToAdd, 2 ether);
        assertEq(debtToBorrow, 1 ether);

        uint256 expectedShares = Math.mulDiv(
            equityToAddInCollateralAsset,
            strategy.totalSupply() + 10 ** _DECIMALS_OFFSET(),
            uint256(initialCollateral) - initialDebt + 1, // 1:1 collateral to debt exchange rate in this test
            Math.Rounding.Floor
        );
        assertEq(shares, expectedShares);
        assertEq(sharesFee, 0);
    }

    function testFuzz_previewDeposit(
=======
contract PreviewDepositTest is PreviewActionTest {
    function testFuzz_previewDeposit_MatchesPreviewAction(
>>>>>>> 8aac2631
        uint128 initialCollateral,
        uint128 initialDebtInCollateralAsset,
        uint128 sharesTotalSupply,
        uint128 equityToAddInCollateralAsset
    ) public {
        initialDebtInCollateralAsset = uint128(bound(initialDebtInCollateralAsset, 0, initialCollateral));

        _prepareLeverageManagerStateForAction(
            MockLeverageManagerStateForAction({
                collateral: initialCollateral,
                debt: initialDebtInCollateralAsset,
                sharesTotalSupply: sharesTotalSupply
            })
        );

<<<<<<< HEAD
        // Ensure the collateral being added does not result in overflows due to mocked value sizes
        equityToAddInCollateralAsset = uint128(bound(equityToAddInCollateralAsset, 1, type(uint96).max));

        (uint256 collateralToAdd, uint256 debtToBorrow, uint256 shares, uint256 sharesFee) =
            leverageManager.previewDeposit(strategy, equityToAddInCollateralAsset);

        StrategyState memory currentState = leverageManager.exposed_getStrategyState(strategy);
        if (sharesTotalSupply != 0) {
            // If the strategy has shares, then the collateral to add should be equal to the current
            // collateral ratio (minus some slippage due to rounding)
            uint256 newDebt = initialDebtInCollateralAsset + debtToBorrow;
            uint256 newCollateral = initialCollateral + collateralToAdd;
            uint256 resultCollateralRatio = newDebt != 0 ? (newCollateral * _BASE_RATIO()) / newDebt : type(uint256).max;
            assertApproxEqRel(
                resultCollateralRatio,
                currentState.collateralRatio,
                _getAllowedCollateralRatioSlippage(initialDebtInCollateralAsset),
                "Collateral ratio after deposit should be within the allowed slippage"
            );
            assertGe(
                resultCollateralRatio,
                currentState.collateralRatio,
                "Collateral ratio after deposit should be greater than or equal to before"
            );
        } else {
            // If the strategy does not hold any debt or collateral, then the deposit preview should use the target ratio
            // for determining how much collateral to add and how much debt to borrow
            assertEq(
                collateralToAdd * _BASE_RATIO() / debtToBorrow,
                2 * _BASE_RATIO(),
                "Collateral ratio after deposit should be 2x"
            );
        }

        uint256 sharesBeforeFee = equityToAddInCollateralAsset
            * (sharesTotalSupply + 10 ** leverageManager.DECIMALS_OFFSET())
            / (uint256(initialCollateral) - initialDebtInCollateralAsset + 1);
        uint256 sharesFeeExpected = Math.mulDiv(sharesBeforeFee, fee, 1e4, Math.Rounding.Ceil);

        // Check that the shares to be minted are wrt the new equity being added to the strategy and the fee applied
        assertEq(sharesFee, sharesFeeExpected);
        assertEq(shares, sharesBeforeFee - sharesFee);
=======
        (
            uint256 expectedCollateralToAdd,
            uint256 expectedDebtToBorrow,
            uint256 expectedSharesAfterFee,
            uint256 expectedSharesFee
        ) = leverageManager.exposed_previewAction(strategy, equityToAddInCollateralAsset, ExternalAction.Deposit);

        (
            uint256 actualCollateralToAdd,
            uint256 actualDebtToBorrow,
            uint256 actualSharesAfterFee,
            uint256 actualSharesFee
        ) = leverageManager.previewDeposit(strategy, equityToAddInCollateralAsset);

        assertEq(actualCollateralToAdd, expectedCollateralToAdd, "Collateral to add mismatch");
        assertEq(actualDebtToBorrow, expectedDebtToBorrow, "Debt to borrow mismatch");
        assertEq(actualSharesAfterFee, expectedSharesAfterFee, "Shares after fee mismatch");
        assertEq(actualSharesFee, expectedSharesFee, "Shares fee mismatch");
>>>>>>> 8aac2631
    }
}<|MERGE_RESOLUTION|>--- conflicted
+++ resolved
@@ -4,97 +4,8 @@
 import {ExternalAction} from "src/types/DataTypes.sol";
 import {PreviewActionTest} from "./PreviewAction.t.sol";
 
-<<<<<<< HEAD
-// Internal imports
-import {IFeeManager} from "src/interfaces/IFeeManager.sol";
-import {ILendingAdapter} from "src/interfaces/ILendingAdapter.sol";
-import {LeverageManagerStorage as Storage} from "src/storage/LeverageManagerStorage.sol";
-import {StrategyState} from "src/types/DataTypes.sol";
-import {DepositTest} from "./Deposit.t.sol";
-
-contract PreviewDepositTest is DepositTest {
-    function test_previewDeposit_WithFee() public {
-        _setStrategyActionFee(strategy, IFeeManager.Action.Deposit, 0.05e4); // 5% fee
-
-        // 1:2 exchange rate
-        lendingAdapter.mockConvertCollateralToDebtAssetExchangeRate(2e8);
-
-        MockLeverageManagerStateForDeposit memory beforeState =
-            MockLeverageManagerStateForDeposit({collateral: 100 ether, debt: 100 ether, sharesTotalSupply: 100 ether});
-
-        _prepareLeverageManagerStateForDeposit(beforeState);
-
-        uint256 equityToAdd = 10 ether;
-        (uint256 collateralToAdd, uint256 debtToBorrow, uint256 expectedShares, uint256 sharesFee) =
-            leverageManager.previewDeposit(strategy, equityToAdd);
-
-        assertEq(collateralToAdd, 20 ether - 1);
-        assertEq(debtToBorrow, 20 ether - 1);
-        assertEq(expectedShares, 19 ether - 1); // 5% fee
-        assertEq(sharesFee, 1 ether);
-        assertEq(leverageManager.exposed_convertToEquity(strategy, expectedShares), 19 ether - 1); // 5% fee
-    }
-
-    function test_previewDeposit_WithoutFee() public {
-        MockLeverageManagerStateForDeposit memory beforeState =
-            MockLeverageManagerStateForDeposit({collateral: 100 ether, debt: 50 ether, sharesTotalSupply: 100 ether});
-
-        _prepareLeverageManagerStateForDeposit(beforeState);
-
-        uint256 equityToAdd = 10 ether;
-        (uint256 collateralToAdd, uint256 debtToBorrow, uint256 expectedShares, uint256 sharesFee) =
-            leverageManager.previewDeposit(strategy, equityToAdd);
-
-        assertEq(collateralToAdd, 20 ether - 1);
-        assertEq(debtToBorrow, 10 ether - 1);
-        assertEq(expectedShares, 20 ether - 1);
-        assertEq(sharesFee, 0);
-        assertEq(leverageManager.exposed_convertToEquity(strategy, expectedShares), 10 ether - 1);
-    }
-
-    function test_previewDeposit_ZeroEquityToAdd() public view {
-        uint256 equityToAdd = 0;
-        (uint256 collateralToAdd, uint256 debtToBorrow, uint256 expectedShares, uint256 sharesFee) =
-            leverageManager.previewDeposit(strategy, equityToAdd);
-
-        assertEq(collateralToAdd, 0);
-        assertEq(debtToBorrow, 0);
-        assertEq(expectedShares, 0);
-        assertEq(sharesFee, 0);
-    }
-
-    function testFuzz_previewDeposit_ZeroSharesTotalSupply(uint128 initialCollateral, uint128 initialDebt) public {
-        initialDebt = initialCollateral == 0 ? 0 : uint128(bound(initialDebt, 0, initialCollateral - 1));
-
-        MockLeverageManagerStateForDeposit memory beforeState =
-            MockLeverageManagerStateForDeposit({collateral: initialCollateral, debt: initialDebt, sharesTotalSupply: 0});
-
-        _prepareLeverageManagerStateForDeposit(beforeState);
-
-        uint256 equityToAddInCollateralAsset = 1 ether;
-
-        (uint256 collateralToAdd, uint256 debtToBorrow, uint256 shares, uint256 sharesFee) =
-            leverageManager.previewDeposit(strategy, equityToAddInCollateralAsset);
-
-        // Follows 2x target ratio
-        assertEq(collateralToAdd, 2 ether);
-        assertEq(debtToBorrow, 1 ether);
-
-        uint256 expectedShares = Math.mulDiv(
-            equityToAddInCollateralAsset,
-            strategy.totalSupply() + 10 ** _DECIMALS_OFFSET(),
-            uint256(initialCollateral) - initialDebt + 1, // 1:1 collateral to debt exchange rate in this test
-            Math.Rounding.Floor
-        );
-        assertEq(shares, expectedShares);
-        assertEq(sharesFee, 0);
-    }
-
-    function testFuzz_previewDeposit(
-=======
 contract PreviewDepositTest is PreviewActionTest {
     function testFuzz_previewDeposit_MatchesPreviewAction(
->>>>>>> 8aac2631
         uint128 initialCollateral,
         uint128 initialDebtInCollateralAsset,
         uint128 sharesTotalSupply,
@@ -110,50 +21,6 @@
             })
         );
 
-<<<<<<< HEAD
-        // Ensure the collateral being added does not result in overflows due to mocked value sizes
-        equityToAddInCollateralAsset = uint128(bound(equityToAddInCollateralAsset, 1, type(uint96).max));
-
-        (uint256 collateralToAdd, uint256 debtToBorrow, uint256 shares, uint256 sharesFee) =
-            leverageManager.previewDeposit(strategy, equityToAddInCollateralAsset);
-
-        StrategyState memory currentState = leverageManager.exposed_getStrategyState(strategy);
-        if (sharesTotalSupply != 0) {
-            // If the strategy has shares, then the collateral to add should be equal to the current
-            // collateral ratio (minus some slippage due to rounding)
-            uint256 newDebt = initialDebtInCollateralAsset + debtToBorrow;
-            uint256 newCollateral = initialCollateral + collateralToAdd;
-            uint256 resultCollateralRatio = newDebt != 0 ? (newCollateral * _BASE_RATIO()) / newDebt : type(uint256).max;
-            assertApproxEqRel(
-                resultCollateralRatio,
-                currentState.collateralRatio,
-                _getAllowedCollateralRatioSlippage(initialDebtInCollateralAsset),
-                "Collateral ratio after deposit should be within the allowed slippage"
-            );
-            assertGe(
-                resultCollateralRatio,
-                currentState.collateralRatio,
-                "Collateral ratio after deposit should be greater than or equal to before"
-            );
-        } else {
-            // If the strategy does not hold any debt or collateral, then the deposit preview should use the target ratio
-            // for determining how much collateral to add and how much debt to borrow
-            assertEq(
-                collateralToAdd * _BASE_RATIO() / debtToBorrow,
-                2 * _BASE_RATIO(),
-                "Collateral ratio after deposit should be 2x"
-            );
-        }
-
-        uint256 sharesBeforeFee = equityToAddInCollateralAsset
-            * (sharesTotalSupply + 10 ** leverageManager.DECIMALS_OFFSET())
-            / (uint256(initialCollateral) - initialDebtInCollateralAsset + 1);
-        uint256 sharesFeeExpected = Math.mulDiv(sharesBeforeFee, fee, 1e4, Math.Rounding.Ceil);
-
-        // Check that the shares to be minted are wrt the new equity being added to the strategy and the fee applied
-        assertEq(sharesFee, sharesFeeExpected);
-        assertEq(shares, sharesBeforeFee - sharesFee);
-=======
         (
             uint256 expectedCollateralToAdd,
             uint256 expectedDebtToBorrow,
@@ -172,6 +39,5 @@
         assertEq(actualDebtToBorrow, expectedDebtToBorrow, "Debt to borrow mismatch");
         assertEq(actualSharesAfterFee, expectedSharesAfterFee, "Shares after fee mismatch");
         assertEq(actualSharesFee, expectedSharesFee, "Shares fee mismatch");
->>>>>>> 8aac2631
     }
 }