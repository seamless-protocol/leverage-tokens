// SPDX-License-Identifier: UNLICENSED
pragma solidity ^0.8.13;

// Dependency imports
import {IERC20} from "@openzeppelin/contracts/token/ERC20/IERC20.sol";
import {Math} from "@openzeppelin/contracts/utils/math/Math.sol";
import {ERC20Mock} from "@openzeppelin/contracts/mocks/token/ERC20Mock.sol";

// Internal imports
import {IStrategy} from "src/interfaces/IStrategy.sol";
import {IFeeManager} from "src/interfaces/IFeeManager.sol";
import {LeverageManagerBaseTest} from "test/unit/LeverageManager/LeverageManagerBase.t.sol";
import {MockLendingAdapter} from "test/unit/mock/MockLendingAdapter.sol";
import {ILendingAdapter} from "src/interfaces/ILendingAdapter.sol";
import {ILeverageManager} from "src/interfaces/ILeverageManager.sol";
<<<<<<< HEAD
import {RebalanceAction, ActionType, TokenTransfer, StrategyState} from "src/types/DataTypes.sol";
import {MockRebalanceModule} from "test/unit/mock/MockRebalanceModule.sol";
import {IRebalanceModule} from "src/interfaces/IRebalanceModule.sol";
=======
import {RebalanceAction, ActionType, TokenTransfer, StrategyConfig, StrategyState} from "src/types/DataTypes.sol";
>>>>>>> 6d4617c7

contract RebalanceTest is LeverageManagerBaseTest {
    ERC20Mock public WETH = new ERC20Mock();
    ERC20Mock public USDC = new ERC20Mock();

    MockRebalanceModule public rebalanceAdapter;
    MockLendingAdapter public adapter;

    function setUp() public override {
        super.setUp();

        adapter = new MockLendingAdapter(address(WETH), address(USDC));
        rebalanceAdapter = new MockRebalanceModule();

        _createNewStrategy(
            manager,
            StrategyConfig({
                lendingAdapter: ILendingAdapter(address(adapter)),
                targetCollateralRatio: 2 * _BASE_RATIO(), // 2x leverage
<<<<<<< HEAD
                rebalanceAdapter: IRebalanceModule(address(rebalanceAdapter))
=======
                rebalanceRewardDistributor: IRebalanceRewardDistributor(address(rewardDistributor)),
                rebalanceWhitelist: IRebalanceWhitelist(address(0)),
                strategyDepositFee: 0,
                strategyWithdrawFee: 0
>>>>>>> 6d4617c7
            }),
            address(WETH),
            address(USDC),
            "ETH Long 2x",
            "ETHL2x"
        );
    }

    function test_Rebalance_SimpleRebalanceSingleStrategy_Overcollateralized() public {
        rebalanceAdapter.mockIsEligibleForRebalance(strategy, true);
        rebalanceAdapter.mockIsValidStateAfterRebalance(strategy, true);

        adapter.mockConvertCollateralToDebtAssetExchangeRate(2_000_00000000); // ETH = 2000 USDC
        adapter.mockCollateral(10 ether); // 10 ETH = 20,000 USDC
        adapter.mockDebt(5_000 ether); // 5,000 USDC

        // Current leverage is 4x and strategy needs to be rebalanced, current equity is 15,000 USDC
        uint256 amountToBorrow = 10_000 ether; // 10,000 USDC
        uint256 amountToSupply = 5 ether; // 5 ETH = 10,000 USDC

        WETH.mint(address(this), amountToSupply);

        // Rebalancer gives collateral that will be supplied
        TokenTransfer[] memory transfersIn = new TokenTransfer[](1);
        transfersIn[0] = TokenTransfer({token: address(WETH), amount: amountToSupply});

        // Rebalancer takes debt that will be borrowed and will swap it on his own
        TokenTransfer[] memory transfersOut = new TokenTransfer[](1);
        transfersOut[0] = TokenTransfer({token: address(USDC), amount: amountToBorrow});

        RebalanceAction[] memory actions = new RebalanceAction[](2);
        actions[0] = RebalanceAction({strategy: strategy, actionType: ActionType.AddCollateral, amount: amountToSupply});
        actions[1] = RebalanceAction({strategy: strategy, actionType: ActionType.Borrow, amount: amountToBorrow});

        WETH.approve(address(leverageManager), amountToSupply);
        leverageManager.rebalance(actions, transfersIn, transfersOut);

        StrategyState memory state = leverageManager.getStrategyState(strategy);
        assertEq(state.collateralInDebtAsset, 30_000 ether); // 15 ETH = 30,000 USDC
        assertEq(state.debt, 15_000 ether); // 15,000 USDC
        assertEq(state.equity, 15_000 ether); // 15,000 USDC
        assertEq(state.collateralRatio, 2 * _BASE_RATIO()); // Back to 2x leverage
        assertEq(USDC.balanceOf(address(this)), amountToBorrow); // Rebalancer took debt
    }

    function test_Rebalance_SimpleRebalanceSingleStrategy_RebalancerTakesReward_Overcollateralized() public {
        rebalanceAdapter.mockIsEligibleForRebalance(strategy, true);
        rebalanceAdapter.mockIsValidStateAfterRebalance(strategy, true);

        adapter.mockConvertCollateralToDebtAssetExchangeRate(2_000_00000000); // ETH = 2000 USDC
        adapter.mockCollateral(10 ether); // 10 ETH = 20,000 USDC
        adapter.mockDebt(5_000 ether); // 5,000 USDC

        // Current leverage is 4x and strategy needs to be rebalanced, current equity is 15,000 USDC
        uint256 amountToBorrow = 5_000 ether; // 5,000 USDC
        uint256 amountToSupply = 2.25 ether; // 2,25 ETH = 4500 USDC

        WETH.mint(address(this), amountToSupply);

        // Rebalancer gives collateral that will be supplied
        TokenTransfer[] memory transfersIn = new TokenTransfer[](1);
        transfersIn[0] = TokenTransfer({token: address(WETH), amount: amountToSupply});

        // Rebalancer takes debt that will be borrowed and will swap it on his own
        TokenTransfer[] memory transfersOut = new TokenTransfer[](1);
        transfersOut[0] = TokenTransfer({token: address(USDC), amount: amountToBorrow});

        RebalanceAction[] memory actions = new RebalanceAction[](2);
        actions[0] = RebalanceAction({strategy: strategy, actionType: ActionType.AddCollateral, amount: amountToSupply});
        actions[1] = RebalanceAction({strategy: strategy, actionType: ActionType.Borrow, amount: amountToBorrow});

        WETH.approve(address(leverageManager), amountToSupply);
        leverageManager.rebalance(actions, transfersIn, transfersOut);

        StrategyState memory state = leverageManager.getStrategyState(strategy);
        assertEq(state.collateralInDebtAsset, 24_500 ether); // 12,25 ETH = 24,500 USDC
        assertEq(state.debt, 10_000 ether); // 10,000 USDC
        assertEq(state.equity, 14_500 ether); // 14,500 USDC, 10% reward
        assertEq(state.collateralRatio, 245 * _BASE_RATIO() / 100); // Back to 2.45x leverage which is better than 4x
        assertEq(USDC.balanceOf(address(this)), amountToBorrow); // Rebalancer took debt
    }

    function test_Rebalance_SimpleRebalanceSingleStrategy_RebalancerTakesReward_Undercollateralized() public {
        rebalanceAdapter.mockIsEligibleForRebalance(strategy, true);
        rebalanceAdapter.mockIsValidStateAfterRebalance(strategy, true);

        adapter.mockConvertCollateralToDebtAssetExchangeRate(2_000_00000000); // ETH = 2000 USDC, mock ETH price
        adapter.mockCollateral(10 ether); // 10 ETH = 20,000 USDC
        adapter.mockDebt(15_000 ether); // 15,000 USDC

        // Current leverage is 1,333x and strategy needs to be rebalanced, current equity is 5,000 USDC
        uint256 amountToRepay = 10_000 ether; // 10,000 USDC
        uint256 amountToWithdraw = 5.5 ether; // 5,5 ETH = 11,000 USDC

        USDC.mint(address(this), amountToRepay);

        // Rebalancer gives debt that will be repaid
        TokenTransfer[] memory transfersIn = new TokenTransfer[](1);
        transfersIn[0] = TokenTransfer({token: address(USDC), amount: amountToRepay});

        // Rebalancer takes collateral that will be withdrawn
        TokenTransfer[] memory transfersOut = new TokenTransfer[](1);
        transfersOut[0] = TokenTransfer({token: address(WETH), amount: amountToWithdraw});

        RebalanceAction[] memory actions = new RebalanceAction[](2);
        actions[0] = RebalanceAction({strategy: strategy, actionType: ActionType.Repay, amount: amountToRepay});
        actions[1] =
            RebalanceAction({strategy: strategy, actionType: ActionType.RemoveCollateral, amount: amountToWithdraw});

        USDC.approve(address(leverageManager), amountToRepay);
        leverageManager.rebalance(actions, transfersIn, transfersOut);

        StrategyState memory state = leverageManager.getStrategyState(strategy);
        assertEq(state.collateralInDebtAsset, 9_000 ether); // 4,5 ETH = 9,000 USDC
        assertEq(state.debt, 5_000 ether); // 5,000 USDC
        assertEq(state.equity, 4_000 ether); // 4,500 USDC, 10% reward
        assertEq(state.collateralRatio, 180 * _BASE_RATIO() / 100); // Back to 1,8x leverage which is better than 1,333x
        assertEq(WETH.balanceOf(address(this)), amountToWithdraw); // Rebalancer took collateral
    }

    function test_Rebalance_MultipleStrategies_MoveFundsAcrossStrategies() public {
        IStrategy ethLong = strategy;
        MockLendingAdapter ethLongAdapter = adapter;
        MockLendingAdapter ethShortAdapter = new MockLendingAdapter(address(USDC), address(WETH));

        IStrategy ethShort = leverageManager.createNewStrategy(
            StrategyConfig({
                lendingAdapter: ILendingAdapter(address(ethShortAdapter)),
                targetCollateralRatio: 15 * _BASE_RATIO() / 10, // 3x leverage which means 2x price exposure
<<<<<<< HEAD
                rebalanceAdapter: IRebalanceModule(address(rebalanceAdapter))
=======
                rebalanceRewardDistributor: IRebalanceRewardDistributor(address(rewardDistributor)),
                rebalanceWhitelist: IRebalanceWhitelist(address(0)),
                strategyDepositFee: 0,
                strategyWithdrawFee: 0
>>>>>>> 6d4617c7
            }),
            "ETH Short 2x",
            "ETHS2x"
        );

        rebalanceAdapter.mockIsEligibleForRebalance(ethLong, true);
        rebalanceAdapter.mockIsValidStateAfterRebalance(ethLong, true);
        rebalanceAdapter.mockIsEligibleForRebalance(ethShort, true);
        rebalanceAdapter.mockIsValidStateAfterRebalance(ethShort, true);

        ethLongAdapter.mockConvertCollateralToDebtAssetExchangeRate(2_000_00000000); // ETH = 2000 USDC
        ethLongAdapter.mockCollateral(10 ether); // 10 ETH = 20,000 USDC
        ethLongAdapter.mockDebt(5_000 ether); // 5,000 USDC

        ethShortAdapter.mockConvertCollateralToDebtAssetExchangeRate(5_0000); // ETH = 2000 USDC => USDC = 0.0005 ETH
        ethShortAdapter.mockCollateral(15_000 ether); // 15,000 USDC
        ethShortAdapter.mockDebt(2.5 ether); // 2,5 ETH = 5,000 USDC

        // Both strategies are over-collateralized and need to be rebalanced
        // ETH long has current equity of 15,000 USDC
        // ETH short has current equity of 10,000 USDC
        // ETH long needs to borrow 10,000 USDC and supply 5 ETH
        // ETH short needs to borrow 7,5 ETH and supply 15,000 USDC

        uint256 amountToBorrowLong = 5_000 ether; // 5,000 USDC
        uint256 amountToSupplyLong = 2.25 ether; // 2,25 ETH = 4500 USDC

        uint256 amountToBorrowShort = 2.5 ether; // 2,5 ETH = 5000 USDC
        uint256 amountToSupplyShort = 4_500 ether; // 4,500 USDC

        RebalanceAction[] memory actions = new RebalanceAction[](4);
        actions[0] = RebalanceAction({strategy: ethShort, actionType: ActionType.Borrow, amount: amountToBorrowShort});
        actions[1] = RebalanceAction({strategy: ethLong, actionType: ActionType.Borrow, amount: amountToBorrowLong});
        actions[2] =
            RebalanceAction({strategy: ethShort, actionType: ActionType.AddCollateral, amount: amountToSupplyShort});
        actions[3] =
            RebalanceAction({strategy: ethLong, actionType: ActionType.AddCollateral, amount: amountToSupplyLong});

        uint256 usdcToTake = 500 ether; // 500 USDC
        uint256 wethToTake = 0.25 ether; // 0,25 ETH = 500 USDC

        TokenTransfer[] memory transfersOut = new TokenTransfer[](2);
        transfersOut[0] = TokenTransfer({token: address(WETH), amount: wethToTake});
        transfersOut[1] = TokenTransfer({token: address(USDC), amount: usdcToTake});

        leverageManager.rebalance(actions, new TokenTransfer[](0), transfersOut);

        StrategyState memory stateLong = leverageManager.getStrategyState(ethLong);
        assertEq(stateLong.collateralInDebtAsset, 24_500 ether);
        assertEq(stateLong.debt, 10_000 ether);
        assertEq(stateLong.equity, 14_500 ether);
        assertEq(stateLong.collateralRatio, 2_45 * _BASE_RATIO() / 100); // 2,45 leverage

        StrategyState memory stateShort = leverageManager.getStrategyState(ethShort);
        assertEq(stateShort.collateralInDebtAsset, 9.75 ether); // 9,75 ETH = 19,500 USDC
        assertEq(stateShort.debt, 5 ether); // 5,000 ETH = 10,000 USDC
        assertEq(stateShort.equity, 4.75 ether); // 4,750 ETH = 9,500 USDC
        assertEq(stateShort.collateralRatio, 1_95 * _BASE_RATIO() / 100); // 1,95 leverage

        assertEq(USDC.balanceOf(address(this)), usdcToTake);
        assertEq(WETH.balanceOf(address(this)), wethToTake);
    }

    function test_rebalance_RevertIf_NotEligibleForRebalance() external {
        rebalanceAdapter.mockIsEligibleForRebalance(strategy, false);

        adapter.mockConvertCollateralToDebtAssetExchangeRate(2_000_00000000); // ETH = 2000 USDC
        adapter.mockCollateral(10 ether); // 10 ETH = 20,000 USDC
        adapter.mockDebt(5_000 ether); // 5,000 USDC

        // Current leverage is 4x and strategy needs to be rebalanced, current equity is 15,000 USDC
        uint256 amountToBorrow = 10_000 ether; // 10,000 USDC
        uint256 amountToSupply = 4 ether; // 4 ETH = 8,000 USDC

        WETH.mint(address(this), amountToSupply);

        // Rebalancer gives collateral that will be supplied
        TokenTransfer[] memory transfersIn = new TokenTransfer[](1);
        transfersIn[0] = TokenTransfer({token: address(WETH), amount: amountToSupply});

        // Rebalancer takes debt that will be borrowed and will swap it on his own
        TokenTransfer[] memory transfersOut = new TokenTransfer[](1);
        transfersOut[0] = TokenTransfer({token: address(USDC), amount: amountToBorrow});

        RebalanceAction[] memory actions = new RebalanceAction[](2);
        actions[0] = RebalanceAction({strategy: strategy, actionType: ActionType.AddCollateral, amount: amountToSupply});
        actions[1] = RebalanceAction({strategy: strategy, actionType: ActionType.Borrow, amount: amountToBorrow});

        WETH.approve(address(leverageManager), amountToSupply);

        vm.expectRevert(abi.encodeWithSelector(ILeverageManager.StrategyNotEligibleForRebalance.selector, strategy));
        leverageManager.rebalance(actions, transfersIn, transfersOut);
    }

    function test_rebalance_RevertIf_InvalidStateAfterRebalance() external {
        rebalanceAdapter.mockIsEligibleForRebalance(strategy, true);
        rebalanceAdapter.mockIsValidStateAfterRebalance(strategy, false);

        adapter.mockConvertCollateralToDebtAssetExchangeRate(2_000_00000000); // ETH = 2000 USDC
        adapter.mockCollateral(10 ether); // 10 ETH = 20,000 USDC
        adapter.mockDebt(5_000 ether); // 5,000 USDC

        // Current leverage is 4x and strategy needs to be rebalanced, current equity is 15,000 USDC
        uint256 amountToBorrow = 11_000 ether; // 11,000 USDC
        uint256 amountToSupply = 5.5 ether; // 5,5 ETH = 11,000 USDC

        WETH.mint(address(this), amountToSupply);

        // Rebalancer gives collateral that will be supplied
        TokenTransfer[] memory transfersIn = new TokenTransfer[](1);
        transfersIn[0] = TokenTransfer({token: address(WETH), amount: amountToSupply});

        // Rebalancer takes debt that will be borrowed and will swap it on his own
        TokenTransfer[] memory transfersOut = new TokenTransfer[](1);
        transfersOut[0] = TokenTransfer({token: address(USDC), amount: amountToBorrow});

        RebalanceAction[] memory actions = new RebalanceAction[](2);
        actions[0] = RebalanceAction({strategy: strategy, actionType: ActionType.AddCollateral, amount: amountToSupply});
        actions[1] = RebalanceAction({strategy: strategy, actionType: ActionType.Borrow, amount: amountToBorrow});

        WETH.approve(address(leverageManager), amountToSupply);

        vm.expectRevert(abi.encodeWithSelector(ILeverageManager.InvalidStrategyStateAfterRebalance.selector, strategy));
        leverageManager.rebalance(actions, transfersIn, transfersOut);
    }
}<|MERGE_RESOLUTION|>--- conflicted
+++ resolved
@@ -13,40 +13,32 @@
 import {MockLendingAdapter} from "test/unit/mock/MockLendingAdapter.sol";
 import {ILendingAdapter} from "src/interfaces/ILendingAdapter.sol";
 import {ILeverageManager} from "src/interfaces/ILeverageManager.sol";
-<<<<<<< HEAD
 import {RebalanceAction, ActionType, TokenTransfer, StrategyState} from "src/types/DataTypes.sol";
 import {MockRebalanceModule} from "test/unit/mock/MockRebalanceModule.sol";
 import {IRebalanceModule} from "src/interfaces/IRebalanceModule.sol";
-=======
 import {RebalanceAction, ActionType, TokenTransfer, StrategyConfig, StrategyState} from "src/types/DataTypes.sol";
->>>>>>> 6d4617c7
 
 contract RebalanceTest is LeverageManagerBaseTest {
     ERC20Mock public WETH = new ERC20Mock();
     ERC20Mock public USDC = new ERC20Mock();
 
-    MockRebalanceModule public rebalanceAdapter;
+    MockRebalanceModule public rebalanceModule;
     MockLendingAdapter public adapter;
 
     function setUp() public override {
         super.setUp();
 
         adapter = new MockLendingAdapter(address(WETH), address(USDC));
-        rebalanceAdapter = new MockRebalanceModule();
+        rebalanceModule = new MockRebalanceModule();
 
         _createNewStrategy(
             manager,
             StrategyConfig({
                 lendingAdapter: ILendingAdapter(address(adapter)),
                 targetCollateralRatio: 2 * _BASE_RATIO(), // 2x leverage
-<<<<<<< HEAD
-                rebalanceAdapter: IRebalanceModule(address(rebalanceAdapter))
-=======
-                rebalanceRewardDistributor: IRebalanceRewardDistributor(address(rewardDistributor)),
-                rebalanceWhitelist: IRebalanceWhitelist(address(0)),
+                rebalanceModule: IRebalanceModule(address(rebalanceModule)),
                 strategyDepositFee: 0,
                 strategyWithdrawFee: 0
->>>>>>> 6d4617c7
             }),
             address(WETH),
             address(USDC),
@@ -56,8 +48,8 @@
     }
 
     function test_Rebalance_SimpleRebalanceSingleStrategy_Overcollateralized() public {
-        rebalanceAdapter.mockIsEligibleForRebalance(strategy, true);
-        rebalanceAdapter.mockIsValidStateAfterRebalance(strategy, true);
+        rebalanceModule.mockIsEligibleForRebalance(strategy, true);
+        rebalanceModule.mockIsValidStateAfterRebalance(strategy, true);
 
         adapter.mockConvertCollateralToDebtAssetExchangeRate(2_000_00000000); // ETH = 2000 USDC
         adapter.mockCollateral(10 ether); // 10 ETH = 20,000 USDC
@@ -93,8 +85,8 @@
     }
 
     function test_Rebalance_SimpleRebalanceSingleStrategy_RebalancerTakesReward_Overcollateralized() public {
-        rebalanceAdapter.mockIsEligibleForRebalance(strategy, true);
-        rebalanceAdapter.mockIsValidStateAfterRebalance(strategy, true);
+        rebalanceModule.mockIsEligibleForRebalance(strategy, true);
+        rebalanceModule.mockIsValidStateAfterRebalance(strategy, true);
 
         adapter.mockConvertCollateralToDebtAssetExchangeRate(2_000_00000000); // ETH = 2000 USDC
         adapter.mockCollateral(10 ether); // 10 ETH = 20,000 USDC
@@ -130,8 +122,8 @@
     }
 
     function test_Rebalance_SimpleRebalanceSingleStrategy_RebalancerTakesReward_Undercollateralized() public {
-        rebalanceAdapter.mockIsEligibleForRebalance(strategy, true);
-        rebalanceAdapter.mockIsValidStateAfterRebalance(strategy, true);
+        rebalanceModule.mockIsEligibleForRebalance(strategy, true);
+        rebalanceModule.mockIsValidStateAfterRebalance(strategy, true);
 
         adapter.mockConvertCollateralToDebtAssetExchangeRate(2_000_00000000); // ETH = 2000 USDC, mock ETH price
         adapter.mockCollateral(10 ether); // 10 ETH = 20,000 USDC
@@ -176,23 +168,18 @@
             StrategyConfig({
                 lendingAdapter: ILendingAdapter(address(ethShortAdapter)),
                 targetCollateralRatio: 15 * _BASE_RATIO() / 10, // 3x leverage which means 2x price exposure
-<<<<<<< HEAD
-                rebalanceAdapter: IRebalanceModule(address(rebalanceAdapter))
-=======
-                rebalanceRewardDistributor: IRebalanceRewardDistributor(address(rewardDistributor)),
-                rebalanceWhitelist: IRebalanceWhitelist(address(0)),
+                rebalanceModule: IRebalanceModule(address(rebalanceModule)),
                 strategyDepositFee: 0,
                 strategyWithdrawFee: 0
->>>>>>> 6d4617c7
             }),
             "ETH Short 2x",
             "ETHS2x"
         );
 
-        rebalanceAdapter.mockIsEligibleForRebalance(ethLong, true);
-        rebalanceAdapter.mockIsValidStateAfterRebalance(ethLong, true);
-        rebalanceAdapter.mockIsEligibleForRebalance(ethShort, true);
-        rebalanceAdapter.mockIsValidStateAfterRebalance(ethShort, true);
+        rebalanceModule.mockIsEligibleForRebalance(ethLong, true);
+        rebalanceModule.mockIsValidStateAfterRebalance(ethLong, true);
+        rebalanceModule.mockIsEligibleForRebalance(ethShort, true);
+        rebalanceModule.mockIsValidStateAfterRebalance(ethShort, true);
 
         ethLongAdapter.mockConvertCollateralToDebtAssetExchangeRate(2_000_00000000); // ETH = 2000 USDC
         ethLongAdapter.mockCollateral(10 ether); // 10 ETH = 20,000 USDC
@@ -248,7 +235,7 @@
     }
 
     function test_rebalance_RevertIf_NotEligibleForRebalance() external {
-        rebalanceAdapter.mockIsEligibleForRebalance(strategy, false);
+        rebalanceModule.mockIsEligibleForRebalance(strategy, false);
 
         adapter.mockConvertCollateralToDebtAssetExchangeRate(2_000_00000000); // ETH = 2000 USDC
         adapter.mockCollateral(10 ether); // 10 ETH = 20,000 USDC
@@ -279,8 +266,8 @@
     }
 
     function test_rebalance_RevertIf_InvalidStateAfterRebalance() external {
-        rebalanceAdapter.mockIsEligibleForRebalance(strategy, true);
-        rebalanceAdapter.mockIsValidStateAfterRebalance(strategy, false);
+        rebalanceModule.mockIsEligibleForRebalance(strategy, true);
+        rebalanceModule.mockIsValidStateAfterRebalance(strategy, false);
 
         adapter.mockConvertCollateralToDebtAssetExchangeRate(2_000_00000000); // ETH = 2000 USDC
         adapter.mockCollateral(10 ether); // 10 ETH = 20,000 USDC
