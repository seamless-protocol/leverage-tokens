// SPDX-License-Identifier: UNLICENSED
pragma solidity ^0.8.26;

// Forge imports
import {Test, console} from "forge-std/Test.sol";

// Dependency imports
import {IERC20} from "@openzeppelin/contracts/token/ERC20/IERC20.sol";
import {IERC20Metadata} from "@openzeppelin/contracts/token/ERC20/extensions/IERC20Metadata.sol";
import {IAccessControl} from "@openzeppelin/contracts/access/IAccessControl.sol";

// Internal imports
import {IStrategy} from "src/interfaces/IStrategy.sol";
import {ILendingAdapter} from "src/interfaces/ILendingAdapter.sol";
import {ILeverageManager} from "src/interfaces/ILeverageManager.sol";
import {LeverageManagerBaseTest} from "./LeverageManagerBase.t.sol";
<<<<<<< HEAD
=======
import {CollateralRatios, StrategyConfig} from "src/types/DataTypes.sol";
>>>>>>> 6d4617c7
import {Strategy} from "src/Strategy.sol";

contract CreateNewStrategyTest is LeverageManagerBaseTest {
    function testFuzz_CreateNewStrategy(
        StrategyConfig memory config,
        address collateralAsset,
        address debtAsset,
        string memory name,
        string memory symbol
    ) public {
<<<<<<< HEAD
=======
        config.targetCollateralRatio = bound(config.minCollateralRatio, _BASE_RATIO() + 1, type(uint256).max - 1);
        config.minCollateralRatio = bound(config.minCollateralRatio, _BASE_RATIO(), config.targetCollateralRatio - 1);
        config.maxCollateralRatio =
            bound(config.maxCollateralRatio, config.targetCollateralRatio + 1, type(uint256).max);
        config.strategyDepositFee = bound(config.strategyDepositFee, 0, _MAX_FEE());
        config.strategyWithdrawFee = bound(config.strategyWithdrawFee, 0, _MAX_FEE());

>>>>>>> 6d4617c7
        address expectedStrategyAddress = strategyTokenFactory.computeProxyAddress(
            address(leverageManager),
            abi.encodeWithSelector(Strategy.initialize.selector, address(leverageManager), name, symbol),
            0
        );

        // Check if event is emitted properly
        vm.expectEmit(true, true, true, true);
        emit ILeverageManager.StrategyCreated(
            IStrategy(expectedStrategyAddress), IERC20(collateralAsset), IERC20(debtAsset), config
        );

        _createNewStrategy(manager, config, collateralAsset, debtAsset, name, symbol);

        // Check name of the strategy token
        assertEq(IERC20Metadata(expectedStrategyAddress).name(), name);
        assertEq(IERC20Metadata(expectedStrategyAddress).symbol(), symbol);

        // Check if the strategy core is set correctly
        StrategyConfig memory configAfter = leverageManager.getStrategyConfig(strategy);
        assertEq(address(configAfter.lendingAdapter), address(config.lendingAdapter));
<<<<<<< HEAD
        assertEq(address(configAfter.rebalanceAdapter), address(config.rebalanceAdapter));
=======
        assertEq(configAfter.strategyDepositFee, config.strategyDepositFee);
        assertEq(configAfter.strategyWithdrawFee, config.strategyWithdrawFee);

        CollateralRatios memory ratios = leverageManager.getStrategyCollateralRatios(strategy);
        assertEq(ratios.minCollateralRatio, config.minCollateralRatio);
        assertEq(ratios.maxCollateralRatio, config.maxCollateralRatio);
        assertEq(ratios.targetCollateralRatio, config.targetCollateralRatio);
>>>>>>> 6d4617c7

        assertEq(address(leverageManager.getStrategyCollateralAsset(strategy)), collateralAsset);
        assertEq(address(leverageManager.getStrategyDebtAsset(strategy)), debtAsset);

        assertEq(leverageManager.getIsLendingAdapterUsed(address(config.lendingAdapter)), true);
        assertEq(leverageManager.getStrategyTargetCollateralRatio(strategy), config.targetCollateralRatio);
    }

    function test_CreateNewStrategy_RevertIf_LendingAdapterAlreadyInUse(
        StrategyConfig memory config,
        address collateralAsset,
        address debtAsset,
        string memory name,
        string memory symbol
    ) public {
<<<<<<< HEAD
=======
        config.targetCollateralRatio = bound(config.minCollateralRatio, _BASE_RATIO() + 1, type(uint256).max - 1);
        config.minCollateralRatio = bound(config.minCollateralRatio, _BASE_RATIO(), config.targetCollateralRatio - 1);
        config.maxCollateralRatio =
            bound(config.maxCollateralRatio, config.targetCollateralRatio + 1, type(uint256).max);
        config.strategyDepositFee = bound(config.strategyDepositFee, 0, _MAX_FEE());
        config.strategyWithdrawFee = bound(config.strategyWithdrawFee, 0, _MAX_FEE());

>>>>>>> 6d4617c7
        _createNewStrategy(manager, config, collateralAsset, debtAsset, name, symbol);

        vm.expectRevert(
            abi.encodeWithSelector(ILeverageManager.LendingAdapterAlreadyInUse.selector, address(config.lendingAdapter))
        );
        _createNewStrategy(manager, config, collateralAsset, debtAsset, name, symbol);
    }
}<|MERGE_RESOLUTION|>--- conflicted
+++ resolved
@@ -14,10 +14,7 @@
 import {ILendingAdapter} from "src/interfaces/ILendingAdapter.sol";
 import {ILeverageManager} from "src/interfaces/ILeverageManager.sol";
 import {LeverageManagerBaseTest} from "./LeverageManagerBase.t.sol";
-<<<<<<< HEAD
-=======
-import {CollateralRatios, StrategyConfig} from "src/types/DataTypes.sol";
->>>>>>> 6d4617c7
+import {StrategyConfig} from "src/types/DataTypes.sol";
 import {Strategy} from "src/Strategy.sol";
 
 contract CreateNewStrategyTest is LeverageManagerBaseTest {
@@ -28,16 +25,9 @@
         string memory name,
         string memory symbol
     ) public {
-<<<<<<< HEAD
-=======
-        config.targetCollateralRatio = bound(config.minCollateralRatio, _BASE_RATIO() + 1, type(uint256).max - 1);
-        config.minCollateralRatio = bound(config.minCollateralRatio, _BASE_RATIO(), config.targetCollateralRatio - 1);
-        config.maxCollateralRatio =
-            bound(config.maxCollateralRatio, config.targetCollateralRatio + 1, type(uint256).max);
         config.strategyDepositFee = bound(config.strategyDepositFee, 0, _MAX_FEE());
         config.strategyWithdrawFee = bound(config.strategyWithdrawFee, 0, _MAX_FEE());
 
->>>>>>> 6d4617c7
         address expectedStrategyAddress = strategyTokenFactory.computeProxyAddress(
             address(leverageManager),
             abi.encodeWithSelector(Strategy.initialize.selector, address(leverageManager), name, symbol),
@@ -59,17 +49,10 @@
         // Check if the strategy core is set correctly
         StrategyConfig memory configAfter = leverageManager.getStrategyConfig(strategy);
         assertEq(address(configAfter.lendingAdapter), address(config.lendingAdapter));
-<<<<<<< HEAD
-        assertEq(address(configAfter.rebalanceAdapter), address(config.rebalanceAdapter));
-=======
+        assertEq(address(configAfter.rebalanceModule), address(config.rebalanceModule));
+
         assertEq(configAfter.strategyDepositFee, config.strategyDepositFee);
         assertEq(configAfter.strategyWithdrawFee, config.strategyWithdrawFee);
-
-        CollateralRatios memory ratios = leverageManager.getStrategyCollateralRatios(strategy);
-        assertEq(ratios.minCollateralRatio, config.minCollateralRatio);
-        assertEq(ratios.maxCollateralRatio, config.maxCollateralRatio);
-        assertEq(ratios.targetCollateralRatio, config.targetCollateralRatio);
->>>>>>> 6d4617c7
 
         assertEq(address(leverageManager.getStrategyCollateralAsset(strategy)), collateralAsset);
         assertEq(address(leverageManager.getStrategyDebtAsset(strategy)), debtAsset);
@@ -85,16 +68,9 @@
         string memory name,
         string memory symbol
     ) public {
-<<<<<<< HEAD
-=======
-        config.targetCollateralRatio = bound(config.minCollateralRatio, _BASE_RATIO() + 1, type(uint256).max - 1);
-        config.minCollateralRatio = bound(config.minCollateralRatio, _BASE_RATIO(), config.targetCollateralRatio - 1);
-        config.maxCollateralRatio =
-            bound(config.maxCollateralRatio, config.targetCollateralRatio + 1, type(uint256).max);
         config.strategyDepositFee = bound(config.strategyDepositFee, 0, _MAX_FEE());
         config.strategyWithdrawFee = bound(config.strategyWithdrawFee, 0, _MAX_FEE());
 
->>>>>>> 6d4617c7
         _createNewStrategy(manager, config, collateralAsset, debtAsset, name, symbol);
 
         vm.expectRevert(
