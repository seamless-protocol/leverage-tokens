--- conflicted
+++ resolved
@@ -69,8 +69,6 @@
     function exposed_convertToShares(IStrategy strategy, uint256 equity) external view returns (uint256 shares) {
         return _convertToShares(strategy, equity);
     }
-<<<<<<< HEAD
-=======
 
     function exposed_previewAction(IStrategy strategy, uint256 equityInCollateralAsset, ExternalAction action)
         external
@@ -79,5 +77,4 @@
     {
         return _previewAction(strategy, equityInCollateralAsset, action);
     }
->>>>>>> 8aac2631
 }