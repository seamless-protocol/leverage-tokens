--- conflicted
+++ resolved
@@ -46,17 +46,6 @@
         deal(address(debtToken), address(this), type(uint256).max);
         reentrancyToken.approve(address(leverageManager), type(uint256).max);
 
-<<<<<<< HEAD
-        // mint is non-reentrant
-        reentrancyToken.mockSetReentrancyCallType(ReentrancyCallType.Mint);
-        vm.expectRevert(abi.encodeWithSelector(ReentrancyGuardUpgradeable.ReentrancyGuardReentrantCall.selector));
-        leverageManager.mint(leverageToken, equityToAddInCollateralAsset, 0);
-
-        // redeem is non-reentrant
-        reentrancyToken.mockSetReentrancyCallType(ReentrancyCallType.Redeem);
-        vm.expectRevert(abi.encodeWithSelector(ReentrancyGuardUpgradeable.ReentrancyGuardReentrantCall.selector));
-        leverageManager.mint(leverageToken, equityToAddInCollateralAsset, 0);
-=======
         // Transient storage for reentrancy guard is false outside of any tx execution stack on the LeverageManager
         assertEq(LeverageManagerHarness(address(leverageManager)).exposed_getReentrancyGuardTransientStorage(), false);
 
@@ -76,32 +65,12 @@
             abi.encodeWithSelector(ReentrancyGuardTransientUpgradeable.ReentrancyGuardReentrantCall.selector)
         );
         leverageManager.deposit(leverageToken, equityToAddInCollateralAsset, 0);
->>>>>>> 22044b06
 
         // Transient storage slot is reset to false
         assertEq(LeverageManagerHarness(address(leverageManager)).exposed_getReentrancyGuardTransientStorage(), false);
 
         // rebalance is non-reentrant
         reentrancyToken.mockSetReentrancyCallType(ReentrancyCallType.Rebalance);
-<<<<<<< HEAD
-        vm.expectRevert(abi.encodeWithSelector(ReentrancyGuardUpgradeable.ReentrancyGuardReentrantCall.selector));
-        leverageManager.mint(leverageToken, equityToAddInCollateralAsset, 0);
-=======
-        vm.expectRevert(
-            abi.encodeWithSelector(ReentrancyGuardTransientUpgradeable.ReentrancyGuardReentrantCall.selector)
-        );
-        leverageManager.deposit(leverageToken, equityToAddInCollateralAsset, 0);
->>>>>>> 22044b06
-
-        // Transient storage slot is reset to false
-        assertEq(LeverageManagerHarness(address(leverageManager)).exposed_getReentrancyGuardTransientStorage(), false);
-
-        // createNewLeverageToken is non-reentrant
-        reentrancyToken.mockSetReentrancyCallType(ReentrancyCallType.CreateNewLeverageToken);
-<<<<<<< HEAD
-        vm.expectRevert(abi.encodeWithSelector(ReentrancyGuardUpgradeable.ReentrancyGuardReentrantCall.selector));
-        leverageManager.mint(leverageToken, equityToAddInCollateralAsset, 0);
-=======
         vm.expectRevert(
             abi.encodeWithSelector(ReentrancyGuardTransientUpgradeable.ReentrancyGuardReentrantCall.selector)
         );
@@ -109,6 +78,15 @@
 
         // Transient storage slot is reset to false
         assertEq(LeverageManagerHarness(address(leverageManager)).exposed_getReentrancyGuardTransientStorage(), false);
->>>>>>> 22044b06
+
+        // createNewLeverageToken is non-reentrant
+        reentrancyToken.mockSetReentrancyCallType(ReentrancyCallType.CreateNewLeverageToken);
+        vm.expectRevert(
+            abi.encodeWithSelector(ReentrancyGuardTransientUpgradeable.ReentrancyGuardReentrantCall.selector)
+        );
+        leverageManager.deposit(leverageToken, equityToAddInCollateralAsset, 0);
+
+        // Transient storage slot is reset to false
+        assertEq(LeverageManagerHarness(address(leverageManager)).exposed_getReentrancyGuardTransientStorage(), false);
     }
 }