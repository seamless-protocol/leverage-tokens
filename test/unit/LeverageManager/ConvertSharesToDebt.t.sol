// SPDX-License-Identifier: UNLICENSED
pragma solidity ^0.8.26;

// Dependency imports
import {Math} from "@openzeppelin/contracts/utils/math/Math.sol";
import {IERC20Metadata} from "@openzeppelin/contracts/token/ERC20/extensions/IERC20Metadata.sol";

// Internal imports
import {IRebalanceAdapterBase} from "src/interfaces/IRebalanceAdapterBase.sol";
import {LeverageManagerTest} from "test/unit/LeverageManager/LeverageManager.t.sol";

contract ConvertSharesToDebtTest is LeverageManagerTest {
    function setUp() public override {
        super.setUp();

        _createDummyLeverageToken();
    }

    function test_convertSharesToDebt() public {
        uint256 shares = 1;
        uint256 totalSupply = 100;
        uint256 totalDebt = 99;

        lendingAdapter.mockDebt(totalDebt);
        _mintShares(address(1), totalSupply);

        uint256 debt = leverageManager.convertSharesToDebt(leverageToken, shares, Math.Rounding.Floor);
        assertEq(debt, 0);

        debt = leverageManager.convertSharesToDebt(leverageToken, shares, Math.Rounding.Ceil);
        assertEq(debt, 1);
    }

    function testFuzz_convertSharesToDebt(uint128 shares, uint128 totalSupply, uint128 totalDebt) public {
        totalSupply = uint128(bound(totalSupply, 1, type(uint128).max));
        totalDebt = uint128(bound(totalDebt, 1, type(uint128).max));

        lendingAdapter.mockDebt(totalDebt);
        _mintShares(address(1), totalSupply);

        uint256 debt = leverageManager.convertSharesToDebt(leverageToken, shares, Math.Rounding.Floor);
        uint256 debtExpected = Math.mulDiv(shares, totalDebt, totalSupply, Math.Rounding.Floor);
        assertEq(debt, debtExpected);

        debt = leverageManager.convertSharesToDebt(leverageToken, shares, Math.Rounding.Ceil);
        debtExpected = Math.mulDiv(shares, totalDebt, totalSupply, Math.Rounding.Ceil);
        assertEq(debt, debtExpected);
    }

    function testFuzz_convertSharesToDebt_EmptyLeverageToken_CollateralAsset18Decimals(
        uint128 shares,
        uint128 nonZeroValue
    ) public {
        uint256 initialCollateralRatio = 2 * _BASE_RATIO();
        shares = uint128(bound(shares, 0, type(uint128).max / initialCollateralRatio));
        nonZeroValue = uint128(bound(nonZeroValue, 1, type(uint128).max));

        uint256 totalSupply = nonZeroValue;
        uint256 totalDebt = 0;

        lendingAdapter.mockDebt(totalDebt);
        _mintShares(address(1), totalSupply);

        vm.mockCall(
            address(lendingAdapter.getCollateralAsset()),
            abi.encodeWithSelector(IERC20Metadata.decimals.selector),
            abi.encode(18)
        );

        vm.mockCall(
            address(rebalanceAdapter),
            abi.encodeWithSelector(IRebalanceAdapterBase.getLeverageTokenInitialCollateralRatio.selector),
            abi.encode(initialCollateralRatio)
        );

        uint256 debt = leverageManager.convertSharesToDebt(leverageToken, shares, Math.Rounding.Floor);
        assertEq(debt, 0);

        debt = leverageManager.convertSharesToDebt(leverageToken, shares, Math.Rounding.Ceil);
        assertEq(debt, 0);

        totalDebt = nonZeroValue;
        lendingAdapter.mockDebt(totalDebt);
        _burnShares(address(1), totalSupply); // Burn all shares

        uint256 expectedDebtFloored =
            Math.mulDiv(shares, _BASE_RATIO(), initialCollateralRatio - _BASE_RATIO(), Math.Rounding.Floor);
        uint256 expectedDebtCeiled =
            Math.mulDiv(shares, _BASE_RATIO(), initialCollateralRatio - _BASE_RATIO(), Math.Rounding.Ceil);

        debt = leverageManager.convertSharesToDebt(leverageToken, shares, Math.Rounding.Floor);
        assertEq(debt, expectedDebtFloored);

        debt = leverageManager.convertSharesToDebt(leverageToken, shares, Math.Rounding.Ceil);
        assertEq(debt, expectedDebtCeiled);
    }

    function testFuzz_convertSharesToDebt_EmptyLeverageToken_CollateralAssetLessThan18Decimals(
        uint128 shares,
        uint128 nonZeroValue
    ) public {
        uint256 initialCollateralRatio = 2 * _BASE_RATIO();
        shares = uint128(bound(shares, 0, type(uint128).max / initialCollateralRatio));
        nonZeroValue = uint128(bound(nonZeroValue, 1, type(uint128).max));

        uint256 totalSupply = nonZeroValue;
        uint256 totalDebt = 0;

        uint256 collateralDecimals = 6;

        lendingAdapter.mockDebt(totalDebt);
        _mintShares(address(1), totalSupply);

        vm.mockCall(
            address(lendingAdapter.getCollateralAsset()),
            abi.encodeWithSelector(IERC20Metadata.decimals.selector),
            abi.encode(collateralDecimals)
        );

        vm.mockCall(
            address(rebalanceAdapter),
            abi.encodeWithSelector(IRebalanceAdapterBase.getLeverageTokenInitialCollateralRatio.selector),
            abi.encode(initialCollateralRatio)
        );

        uint256 debt = leverageManager.convertSharesToDebt(leverageToken, shares, Math.Rounding.Floor);
        assertEq(debt, 0);

        debt = leverageManager.convertSharesToDebt(leverageToken, shares, Math.Rounding.Ceil);
        assertEq(debt, 0);

        totalDebt = nonZeroValue;
        lendingAdapter.mockDebt(totalDebt);
        _burnShares(address(1), totalSupply); // Burn all shares

        uint256 scalingFactor = 10 ** (18 - collateralDecimals);

<<<<<<< HEAD
        uint256 debt = leverageManager.convertSharesToDebt(leverageToken, shares, Math.Rounding.Floor);
        assertEq(debt, 0);

        debt = leverageManager.convertSharesToDebt(leverageToken, shares, Math.Rounding.Ceil);
        assertEq(debt, 0);

        totalDebt = nonZeroValue;
        lendingAdapter.mockDebt(totalDebt);
        _burnShares(address(1), totalSupply); // Burn all shares

=======
>>>>>>> c5acc47c
        uint256 expectedDebtFloored = Math.mulDiv(
            shares, _BASE_RATIO(), (initialCollateralRatio - _BASE_RATIO()) * scalingFactor, Math.Rounding.Floor
        );
        uint256 expectedDebtCeiled = Math.mulDiv(
            shares, _BASE_RATIO(), (initialCollateralRatio - _BASE_RATIO()) * scalingFactor, Math.Rounding.Ceil
        );

        debt = leverageManager.convertSharesToDebt(leverageToken, shares, Math.Rounding.Floor);
        assertEq(debt, expectedDebtFloored);

        debt = leverageManager.convertSharesToDebt(leverageToken, shares, Math.Rounding.Ceil);
        assertEq(debt, expectedDebtCeiled);
    }

    function testFuzz_convertSharesToDebt_EmptyLeverageToken_CollateralAssetMoreThan18Decimals(
        uint128 shares,
        uint128 nonZeroValue
    ) public {
        uint256 initialCollateralRatio = 2 * _BASE_RATIO();
        shares = uint128(bound(shares, 0, type(uint128).max / initialCollateralRatio));
        nonZeroValue = uint128(bound(nonZeroValue, 1, type(uint128).max));

        uint256 totalSupply = nonZeroValue;
        uint256 totalDebt = 0;

        uint256 collateralDecimals = 27;

        lendingAdapter.mockDebt(totalDebt);
        _mintShares(address(1), totalSupply);

        vm.mockCall(
            address(lendingAdapter.getCollateralAsset()),
            abi.encodeWithSelector(IERC20Metadata.decimals.selector),
            abi.encode(collateralDecimals)
        );

        vm.mockCall(
            address(rebalanceAdapter),
            abi.encodeWithSelector(IRebalanceAdapterBase.getLeverageTokenInitialCollateralRatio.selector),
            abi.encode(initialCollateralRatio)
        );

        uint256 debt = leverageManager.convertSharesToDebt(leverageToken, shares, Math.Rounding.Floor);
        assertEq(debt, 0);

        debt = leverageManager.convertSharesToDebt(leverageToken, shares, Math.Rounding.Ceil);
        assertEq(debt, 0);

        totalDebt = nonZeroValue;
        lendingAdapter.mockDebt(totalDebt);
        _burnShares(address(1), totalSupply); // Burn all shares

        uint256 scalingFactor = 10 ** (collateralDecimals - 18);

<<<<<<< HEAD
        uint256 debt = leverageManager.convertSharesToDebt(leverageToken, shares, Math.Rounding.Floor);
        assertEq(debt, 0);

        debt = leverageManager.convertSharesToDebt(leverageToken, shares, Math.Rounding.Ceil);
        assertEq(debt, 0);

        totalDebt = nonZeroValue;
        lendingAdapter.mockDebt(totalDebt);
        _burnShares(address(1), totalSupply); // Burn all shares

=======
>>>>>>> c5acc47c
        uint256 expectedDebtFloored = Math.mulDiv(
            shares * scalingFactor, _BASE_RATIO(), (initialCollateralRatio - _BASE_RATIO()), Math.Rounding.Floor
        );
        uint256 expectedDebtCeiled = Math.mulDiv(
            shares * scalingFactor, _BASE_RATIO(), (initialCollateralRatio - _BASE_RATIO()), Math.Rounding.Ceil
        );

        debt = leverageManager.convertSharesToDebt(leverageToken, shares, Math.Rounding.Floor);
        assertEq(debt, expectedDebtFloored);

        debt = leverageManager.convertSharesToDebt(leverageToken, shares, Math.Rounding.Ceil);
        assertEq(debt, expectedDebtCeiled);
    }

    function test_convertSharesToDebt_WithManagementFee() public {
        uint128 shares = 10;
        uint128 totalSupply = 100;
        uint128 totalDebt = 99;

        uint256 managementFee = 0.5e4; // 50%
        _setManagementFee(feeManagerRole, leverageToken, managementFee);

        lendingAdapter.mockDebt(totalDebt);
        _mintShares(address(1), totalSupply);

        uint256 debt = leverageManager.convertSharesToDebt(leverageToken, shares, Math.Rounding.Floor);
        assertEq(debt, 9);

        debt = leverageManager.convertSharesToDebt(leverageToken, shares, Math.Rounding.Ceil);
        assertEq(debt, 10);

        // One year passes
        skip(SECONDS_ONE_YEAR);

        // Debt should be less due to the management fee increasing the virtual total supply
        debt = leverageManager.convertSharesToDebt(leverageToken, shares, Math.Rounding.Floor);
        assertEq(debt, 6);

        debt = leverageManager.convertSharesToDebt(leverageToken, shares, Math.Rounding.Ceil);
        assertEq(debt, 7);
    }
}<|MERGE_RESOLUTION|>--- conflicted
+++ resolved
@@ -135,19 +135,6 @@
 
         uint256 scalingFactor = 10 ** (18 - collateralDecimals);
 
-<<<<<<< HEAD
-        uint256 debt = leverageManager.convertSharesToDebt(leverageToken, shares, Math.Rounding.Floor);
-        assertEq(debt, 0);
-
-        debt = leverageManager.convertSharesToDebt(leverageToken, shares, Math.Rounding.Ceil);
-        assertEq(debt, 0);
-
-        totalDebt = nonZeroValue;
-        lendingAdapter.mockDebt(totalDebt);
-        _burnShares(address(1), totalSupply); // Burn all shares
-
-=======
->>>>>>> c5acc47c
         uint256 expectedDebtFloored = Math.mulDiv(
             shares, _BASE_RATIO(), (initialCollateralRatio - _BASE_RATIO()) * scalingFactor, Math.Rounding.Floor
         );
@@ -202,19 +189,6 @@
 
         uint256 scalingFactor = 10 ** (collateralDecimals - 18);
 
-<<<<<<< HEAD
-        uint256 debt = leverageManager.convertSharesToDebt(leverageToken, shares, Math.Rounding.Floor);
-        assertEq(debt, 0);
-
-        debt = leverageManager.convertSharesToDebt(leverageToken, shares, Math.Rounding.Ceil);
-        assertEq(debt, 0);
-
-        totalDebt = nonZeroValue;
-        lendingAdapter.mockDebt(totalDebt);
-        _burnShares(address(1), totalSupply); // Burn all shares
-
-=======
->>>>>>> c5acc47c
         uint256 expectedDebtFloored = Math.mulDiv(
             shares * scalingFactor, _BASE_RATIO(), (initialCollateralRatio - _BASE_RATIO()), Math.Rounding.Floor
         );
