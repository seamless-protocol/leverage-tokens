--- conflicted
+++ resolved
@@ -1,21 +1,15 @@
 // SPDX-License-Identifier: UNLICENSED
 pragma solidity ^0.8.26;
-
-// Forge imports
-import {Test, console} from "forge-std/Test.sol";
 
 // Dependency imports
 import {UnsafeUpgrades} from "@foundry-upgrades/Upgrades.sol";
 import {IERC20} from "@openzeppelin/contracts/token/ERC20/IERC20.sol";
 
 // Internal imports
-<<<<<<< HEAD
 import {IFeeManager} from "src/interfaces/IFeeManager.sol";
-=======
+import {ILendingAdapter} from "src/interfaces/ILendingAdapter.sol";
 import {IRebalanceProfitDistributor} from "src/interfaces/IRebalanceProfitDistributor.sol";
 import {IRebalanceWhitelist} from "src/interfaces/IRebalanceWhitelist.sol";
->>>>>>> 41a97a73
-import {ILendingAdapter} from "src/interfaces/ILendingAdapter.sol";
 import {IStrategy} from "src/interfaces/IStrategy.sol";
 import {LeverageManagerStorage as Storage} from "src/storage/LeverageManagerStorage.sol";
 import {LeverageManager} from "src/LeverageManager.sol";
@@ -237,7 +231,9 @@
     ) internal {
         _mockStrategyCollateralInDebtAsset(state.collateralInDebt);
         _mockStrategyDebt(state.debt);
-<<<<<<< HEAD
+        _mockStrategyTotalEquityInDebtAsset(
+            state.collateralInDebt > state.debt ? state.collateralInDebt - state.debt : 0
+        );
         _setStrategyCollateralRatios(
             CollateralRatios({
                 minCollateralRatio: 0,
@@ -245,10 +241,6 @@
                 maxCollateralRatio: type(uint256).max
             })
         );
-=======
-        _mockStrategyTotalEquity(state.collateralInDebt > state.debt ? state.collateralInDebt - state.debt : 0);
-        _setStrategyTargetRatio(state.targetRatio);
->>>>>>> 41a97a73
     }
 
     function _mockConvertCollateral(uint256 collateral, uint256 debt) internal {
@@ -275,31 +267,19 @@
         );
     }
 
-<<<<<<< HEAD
     function _mockStrategyTotalEquityInCollateralAsset(uint256 equity) internal {
         vm.mockCall(
             address(leverageManager.getStrategyLendingAdapter(strategy)),
             abi.encodeWithSelector(ILendingAdapter.getEquityInCollateralAsset.selector),
             abi.encode(equity)
-=======
+        );
+    }
+
     function _setStrategyRebalanceWhitelist(address caller, IRebalanceWhitelist whitelist) internal {
         vm.prank(caller);
         leverageManager.setStrategyRebalanceWhitelist(strategy, whitelist);
     }
 
-    function _setStrategyTargetRatio(uint256 targetRatio) internal {
-        vm.prank(manager);
-        leverageManager.setStrategyCollateralRatios(
-            strategy,
-            CollateralRatios({
-                minCollateralRatio: 0,
-                targetCollateralRatio: targetRatio,
-                maxCollateralRatio: type(uint256).max
-            })
->>>>>>> 41a97a73
-        );
-    }
-
     function _setStrategyActionFee(IStrategy _strategy, IFeeManager.Action action, uint256 fee) internal {
         vm.prank(feeManagerRole);
         leverageManager.setStrategyActionFee(_strategy, action, fee);
