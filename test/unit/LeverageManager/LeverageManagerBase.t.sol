--- conflicted
+++ resolved
@@ -37,15 +37,9 @@
     LeverageManagerHarness public leverageManager;
 
     function setUp() public virtual override {
-<<<<<<< HEAD
-        strategyTokenImplementation = address(new Strategy());
-        strategyTokenFactory = new BeaconProxyFactory(strategyTokenImplementation, address(this));
-        lendingAdapter = new MockLendingAdapter(address(collateralToken), address(debtToken), address(this));
-=======
         leverageTokenImplementation = address(new LeverageToken());
         leverageTokenFactory = new BeaconProxyFactory(leverageTokenImplementation, address(this));
-        lendingAdapter = new MockLendingAdapter(address(collateralToken), address(debtToken));
->>>>>>> 73ab6f17
+        lendingAdapter = new MockLendingAdapter(address(collateralToken), address(debtToken), address(this));
         address leverageManagerImplementation = address(new LeverageManagerHarness());
         address leverageManagerProxy = UnsafeUpgrades.deployUUPSProxy(
             leverageManagerImplementation, abi.encodeWithSelector(LeverageManager.initialize.selector, defaultAdmin)
