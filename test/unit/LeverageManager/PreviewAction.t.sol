--- conflicted
+++ resolved
@@ -7,14 +7,8 @@
 // Internal imports
 import {ExternalAction} from "src/types/DataTypes.sol";
 import {ILendingAdapter} from "src/interfaces/ILendingAdapter.sol";
-<<<<<<< HEAD
 import {IRebalanceModule} from "src/interfaces/IRebalanceModule.sol";
-import {ActionData, StrategyState} from "src/types/DataTypes.sol";
-=======
-import {IRebalanceRewardDistributor} from "src/interfaces/IRebalanceRewardDistributor.sol";
-import {IRebalanceWhitelist} from "src/interfaces/IRebalanceWhitelist.sol";
 import {ActionData, StrategyConfig, StrategyState} from "src/types/DataTypes.sol";
->>>>>>> 6d4617c7
 import {LeverageManagerBaseTest} from "../LeverageManager/LeverageManagerBase.t.sol";
 import {ILeverageManager} from "src/interfaces/ILeverageManager.sol";
 
@@ -26,14 +20,9 @@
             StrategyConfig({
                 lendingAdapter: ILendingAdapter(address(lendingAdapter)),
                 targetCollateralRatio: 2 * _BASE_RATIO(), // 2x leverage
-<<<<<<< HEAD
-                rebalanceAdapter: IRebalanceModule(address(0))
-=======
-                rebalanceRewardDistributor: IRebalanceRewardDistributor(address(0)),
-                rebalanceWhitelist: IRebalanceWhitelist(address(0)),
+                rebalanceModule: IRebalanceModule(address(0)),
                 strategyDepositFee: 0,
                 strategyWithdrawFee: 0
->>>>>>> 6d4617c7
             }),
             address(collateralToken),
             address(debtToken),
