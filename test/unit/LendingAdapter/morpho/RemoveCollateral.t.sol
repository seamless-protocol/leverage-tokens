--- conflicted
+++ resolved
@@ -30,13 +30,8 @@
         assertEq(collateralToken.balanceOf(address(leverageManager)), amount);
     }
 
-<<<<<<< HEAD
-    function testFork_removeCollateral_ZeroAmount() public {
-        // Nothing happens
-=======
     function test_removeCollateral_ZeroAmount() public {
         // Nothing should happen
->>>>>>> 9e833d00
         vm.prank(address(leverageManager));
         lendingAdapter.removeCollateral(0);
         assertEq(collateralToken.balanceOf(address(morpho)), 0);
