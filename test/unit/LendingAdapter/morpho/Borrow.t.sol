// SPDX-License-Identifier: UNLICENSED
pragma solidity ^0.8.26;

<<<<<<< HEAD
// Dependency Imports
=======
// Dependency imports
>>>>>>> 6d823eae
import {IMorphoBase} from "@morpho-blue/interfaces/IMorpho.sol";

// Internal imports
import {ILendingAdapter} from "src/interfaces/ILendingAdapter.sol";
import {MorphoLendingAdapterBaseTest} from "./MorphoLendingAdapterBase.t.sol";

contract MorphoLendingAdapterBorrowTest is MorphoLendingAdapterBaseTest {
    function testFuzz_borrow(uint256 amount) public {
        // Deal Morpho the required debt token amount
        deal(address(debtToken), address(morpho), amount);

        // Expect Morpho.borrow to be called with the correct parameters
        vm.expectCall(
            address(morpho),
            abi.encodeCall(
                IMorphoBase.borrow, (defaultMarketParams, amount, 0, address(lendingAdapter), address(leverageManager))
            )
        );

        vm.prank(address(leverageManager));
        lendingAdapter.borrow(amount);

        assertEq(debtToken.balanceOf(address(leverageManager)), amount);
    }

    /// forge-config: default.fuzz.runs = 1
    function testFuzz_borrow_RevertIf_NotLeverageManager(address caller) public {
        vm.assume(caller != address(leverageManager));

        vm.expectRevert(ILendingAdapter.Unauthorized.selector);
        vm.prank(caller);
        lendingAdapter.borrow(1);
    }
}<|MERGE_RESOLUTION|>--- conflicted
+++ resolved
@@ -1,11 +1,7 @@
 // SPDX-License-Identifier: UNLICENSED
 pragma solidity ^0.8.26;
 
-<<<<<<< HEAD
-// Dependency Imports
-=======
 // Dependency imports
->>>>>>> 6d823eae
 import {IMorphoBase} from "@morpho-blue/interfaces/IMorpho.sol";
 
 // Internal imports
