--- conflicted
+++ resolved
@@ -42,11 +42,7 @@
         assertEq(collateralToken.balanceOf(address(morpho)), amount);
     }
 
-<<<<<<< HEAD
-    function testFork_addCollateral_ZeroAmount() public {
-=======
     function test_addCollateral_ZeroAmount() public {
->>>>>>> 9e833d00
         // Nothing happens
         lendingAdapter.addCollateral(0);
         assertEq(collateralToken.balanceOf(address(morpho)), 0);
