// SPDX-License-Identifier: UNLICENSED
pragma solidity ^0.8.26;

// Forge imports
import {Test} from "forge-std/Test.sol";

// Dependency imports
import {UnsafeUpgrades} from "@foundry-upgrades/Upgrades.sol";
import {Math} from "@openzeppelin/contracts/utils/math/Math.sol";
import {IMorpho, Id} from "@morpho-blue/interfaces/IMorpho.sol";
import {IERC20} from "@openzeppelin/contracts/token/ERC20/IERC20.sol";
import {ERC1967Proxy} from "@openzeppelin/contracts/proxy/ERC1967/ERC1967Proxy.sol";

// Internal imports
import {ILendingAdapter} from "src/interfaces/ILendingAdapter.sol";
<<<<<<< HEAD
import {IMorphoLendingAdapterFactory} from "src/interfaces/IMorphoLendingAdapterFactory.sol";
import {IRebalanceModule} from "src/interfaces/IRebalanceModule.sol";
=======
import {IRebalanceAdapter} from "src/interfaces/IRebalanceAdapter.sol";
>>>>>>> a7284343
import {ILeverageManager} from "src/interfaces/ILeverageManager.sol";
import {ILeverageToken} from "src/interfaces/ILeverageToken.sol";
import {MorphoLendingAdapter} from "src/adapters/MorphoLendingAdapter.sol";
import {BeaconProxyFactory} from "src/BeaconProxyFactory.sol";
import {LeverageManager} from "src/LeverageManager.sol";
import {LeverageToken} from "src/LeverageToken.sol";
import {LeverageTokenConfig} from "src/types/DataTypes.sol";
<<<<<<< HEAD
import {MorphoLendingAdapterFactory} from "src/adapters/MorphoLendingAdapterFactory.sol";
import {LeverageManagerHarness} from "test/unit/LeverageManager/harness/LeverageManagerHarness.t.sol";
import {DutchAuctionRebalancer} from "src/rebalance/DutchAuctionRebalancer.sol";
import {SeamlessRebalanceModule} from "src/rebalance/SeamlessRebalanceModule.sol";
=======
import {LeverageManagerHarness} from "test/unit/harness/LeverageManagerHarness.t.sol";
import {RebalanceAdapter} from "src/rebalance/RebalanceAdapter.sol";
>>>>>>> a7284343

contract IntegrationTestBase is Test {
    uint256 public constant FORK_BLOCK_NUMBER = 25473904;

    IERC20 public constant WETH = IERC20(0x4200000000000000000000000000000000000006);
    IERC20 public constant USDC = IERC20(0x833589fCD6eDb6E08f4c7C32D4f71b54bdA02913);
    IMorpho public constant MORPHO = IMorpho(0xBBBBBbbBBb9cC5e90e3b3Af64bdAF62C37EEFFCb);
    Id public constant WETH_USDC_MARKET_ID = Id.wrap(0x8793cf302b8ffd655ab97bd1c695dbd967807e8367a65cb2f4edaf1380ba1bda);

    uint256 public BASE_RATIO;
    address public dutchAuctionModule = makeAddr("dutchAuctionModule");
    address public user = makeAddr("user");
    address public treasury = makeAddr("treasury");
    ILeverageToken public leverageToken;

    IMorphoLendingAdapterFactory public morphoLendingAdapterFactory;
    ILeverageManager public leverageManager = ILeverageManager(makeAddr("leverageManager"));
    MorphoLendingAdapter public morphoLendingAdapter;

    function setUp() public virtual {
        vm.createSelectFork(vm.envString("BASE_RPC_URL"), FORK_BLOCK_NUMBER);

        LeverageToken leverageTokenImplementation = new LeverageToken();
        BeaconProxyFactory leverageTokenFactory =
            new BeaconProxyFactory(address(leverageTokenImplementation), address(this));

        address leverageManagerImplementation = address(new LeverageManagerHarness());
        leverageManager = ILeverageManager(
            UnsafeUpgrades.deployUUPSProxy(
                leverageManagerImplementation,
                abi.encodeWithSelector(LeverageManager.initialize.selector, address(this), leverageTokenFactory)
            )
        );
        LeverageManager(address(leverageManager)).grantRole(keccak256("FEE_MANAGER_ROLE"), address(this));

        MorphoLendingAdapter morphoLendingAdapterImplementation =
            new MorphoLendingAdapter(ILeverageManager(leverageManager), MORPHO);

        morphoLendingAdapterFactory = new MorphoLendingAdapterFactory(morphoLendingAdapterImplementation);

        morphoLendingAdapter = MorphoLendingAdapter(
            address(morphoLendingAdapterFactory.deployAdapter(WETH_USDC_MARKET_ID, address(this), bytes32(0)))
        );

        BASE_RATIO = LeverageManager(address(leverageManager)).BASE_RATIO();

        leverageToken = leverageManager.createNewLeverageToken(
            LeverageTokenConfig({
                lendingAdapter: ILendingAdapter(address(morphoLendingAdapter)),
                targetCollateralRatio: 2 * BASE_RATIO,
                rebalanceAdapter: IRebalanceAdapter(address(0)),
                depositTokenFee: 0,
                withdrawTokenFee: 0
            }),
            "Seamless ETH/USDC 2x leverage token",
            "ltETH/USDC-2x",
            ""
        );

        leverageManager.setTreasury(treasury);

        vm.label(address(user), "user");
        vm.label(address(treasury), "treasury");
        vm.label(address(leverageToken), "leverageToken");
        vm.label(address(morphoLendingAdapter), "morphoLendingAdapter");
        vm.label(address(MORPHO), "MORPHO");
        vm.label(address(leverageManager), "leverageManager");
    }

    function testFork_setUp() public view virtual {
        assertEq(address(morphoLendingAdapter.leverageManager()), address(leverageManager));
        assertEq(address(morphoLendingAdapter.morpho()), address(MORPHO));
        assertEq(leverageManager.getTreasury(), treasury);
        assertEq(address(morphoLendingAdapter.getCollateralAsset()), address(WETH));
        assertEq(address(morphoLendingAdapter.getDebtAsset()), address(USDC));

        assertEq(morphoLendingAdapter.getCollateral(), 0);
        assertEq(morphoLendingAdapter.getCollateralInDebtAsset(), 0);
        assertEq(morphoLendingAdapter.getDebt(), 0);
        assertEq(morphoLendingAdapter.getEquityInCollateralAsset(), 0);
        assertEq(morphoLendingAdapter.getEquityInDebtAsset(), 0);
    }

    function _convertToAssets(uint256 shares) internal view returns (uint256) {
        return Math.mulDiv(
            shares,
            morphoLendingAdapter.getEquityInCollateralAsset() + 1,
            leverageToken.totalSupply() + 1,
            Math.Rounding.Floor
        );
    }

    function _createNewLeverageToken(
        uint256 minColRatio,
        uint256 targetCollateralRatio,
        uint256 maxColRatio,
        uint256 depositFee,
        uint256 withdrawFee
    ) internal returns (ILeverageToken) {
        ILendingAdapter lendingAdapter = ILendingAdapter(
            morphoLendingAdapterFactory.deployAdapter(WETH_USDC_MARKET_ID, address(this), bytes32(vm.randomUint()))
        );

<<<<<<< HEAD
=======
        RebalanceAdapter rebalanceAdapterImplementation = new RebalanceAdapter();
        address rebalanceAdapter = address(new ERC1967Proxy(address(rebalanceAdapterImplementation), ""));

        bytes memory rebalanceAdapterInitData = abi.encode(
            address(this), address(leverageManager), minColRatio, maxColRatio, 7 minutes, 1.2 * 1e18, 0.9 * 1e18
        );

>>>>>>> a7284343
        ILeverageToken _leverageToken = leverageManager.createNewLeverageToken(
            LeverageTokenConfig({
                lendingAdapter: lendingAdapter,
                targetCollateralRatio: targetCollateralRatio,
                rebalanceAdapter: IRebalanceAdapter(rebalanceAdapter),
                depositTokenFee: depositFee,
                withdrawTokenFee: withdrawFee
            }),
            "dummy name",
            "dummy symbol",
            rebalanceAdapterInitData
        );

        return _leverageToken;
    }
}<|MERGE_RESOLUTION|>--- conflicted
+++ resolved
@@ -13,12 +13,8 @@
 
 // Internal imports
 import {ILendingAdapter} from "src/interfaces/ILendingAdapter.sol";
-<<<<<<< HEAD
 import {IMorphoLendingAdapterFactory} from "src/interfaces/IMorphoLendingAdapterFactory.sol";
-import {IRebalanceModule} from "src/interfaces/IRebalanceModule.sol";
-=======
 import {IRebalanceAdapter} from "src/interfaces/IRebalanceAdapter.sol";
->>>>>>> a7284343
 import {ILeverageManager} from "src/interfaces/ILeverageManager.sol";
 import {ILeverageToken} from "src/interfaces/ILeverageToken.sol";
 import {MorphoLendingAdapter} from "src/adapters/MorphoLendingAdapter.sol";
@@ -26,15 +22,9 @@
 import {LeverageManager} from "src/LeverageManager.sol";
 import {LeverageToken} from "src/LeverageToken.sol";
 import {LeverageTokenConfig} from "src/types/DataTypes.sol";
-<<<<<<< HEAD
+import {LeverageManagerHarness} from "test/unit/harness/LeverageManagerHarness.t.sol";
 import {MorphoLendingAdapterFactory} from "src/adapters/MorphoLendingAdapterFactory.sol";
-import {LeverageManagerHarness} from "test/unit/LeverageManager/harness/LeverageManagerHarness.t.sol";
-import {DutchAuctionRebalancer} from "src/rebalance/DutchAuctionRebalancer.sol";
-import {SeamlessRebalanceModule} from "src/rebalance/SeamlessRebalanceModule.sol";
-=======
-import {LeverageManagerHarness} from "test/unit/harness/LeverageManagerHarness.t.sol";
 import {RebalanceAdapter} from "src/rebalance/RebalanceAdapter.sol";
->>>>>>> a7284343
 
 contract IntegrationTestBase is Test {
     uint256 public constant FORK_BLOCK_NUMBER = 25473904;
@@ -138,8 +128,6 @@
             morphoLendingAdapterFactory.deployAdapter(WETH_USDC_MARKET_ID, address(this), bytes32(vm.randomUint()))
         );
 
-<<<<<<< HEAD
-=======
         RebalanceAdapter rebalanceAdapterImplementation = new RebalanceAdapter();
         address rebalanceAdapter = address(new ERC1967Proxy(address(rebalanceAdapterImplementation), ""));
 
@@ -147,7 +135,6 @@
             address(this), address(leverageManager), minColRatio, maxColRatio, 7 minutes, 1.2 * 1e18, 0.9 * 1e18
         );
 
->>>>>>> a7284343
         ILeverageToken _leverageToken = leverageManager.createNewLeverageToken(
             LeverageTokenConfig({
                 lendingAdapter: lendingAdapter,
