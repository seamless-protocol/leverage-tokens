--- conflicted
+++ resolved
@@ -51,18 +51,10 @@
         ethLong2x = leverageManager.createNewStrategy(
             StrategyConfig({
                 lendingAdapter: ILendingAdapter(address(ethLong2xAdapter)),
-<<<<<<< HEAD
-                rebalanceAdapter: IRebalanceModule(address(seamlessRebalanceModule)),
-                targetCollateralRatio: 2 * BASE_RATIO // 2x
-=======
-                minCollateralRatio: 18 * BASE_RATIO / 10, // 1.8x
+                rebalanceModule: IRebalanceModule(address(seamlessRebalanceModule)),
                 targetCollateralRatio: 2 * BASE_RATIO, // 2x
-                maxCollateralRatio: 22 * BASE_RATIO / 10, // 2.2x
-                rebalanceRewardDistributor: IRebalanceRewardDistributor(address(mockRebalanceRewardDistributor)),
-                rebalanceWhitelist: IRebalanceWhitelist(address(0)),
                 strategyDepositFee: 0,
                 strategyWithdrawFee: 0
->>>>>>> 6d4617c7
             }),
             "Seamless ETH/USDC 2x leverage token",
             "ltETH/USDC-2x"
@@ -71,18 +63,10 @@
         ethShort2x = leverageManager.createNewStrategy(
             StrategyConfig({
                 lendingAdapter: ILendingAdapter(address(ethShort2xAdapter)),
-<<<<<<< HEAD
-                rebalanceAdapter: IRebalanceModule(address(seamlessRebalanceModule)),
-                targetCollateralRatio: 15 * BASE_RATIO / 10 // 1.5x
-=======
-                minCollateralRatio: 13 * BASE_RATIO / 10, // 1.3x
+                rebalanceModule: IRebalanceModule(address(seamlessRebalanceModule)),
                 targetCollateralRatio: 15 * BASE_RATIO / 10, // 1.5x
-                maxCollateralRatio: 2 * BASE_RATIO, // 2x
-                rebalanceRewardDistributor: IRebalanceRewardDistributor(address(mockRebalanceRewardDistributor)),
-                rebalanceWhitelist: IRebalanceWhitelist(address(0)),
                 strategyDepositFee: 0,
                 strategyWithdrawFee: 0
->>>>>>> 6d4617c7
             }),
             "Seamless USDC/ETH 2x leverage token",
             "ltUSDC/ETH-2x"
