--- conflicted
+++ resolved
@@ -44,13 +44,8 @@
         super.setUp();
 
         rebalanceAdapterImplementation = new RebalanceAdapter();
-<<<<<<< HEAD
-        ethLong2xRebalanceAdapter = _deployRebalanceAdapter(1.8e18, 2.2e18, 7 minutes, 1.2e18, 0.9e18);
-        ethShort2xRebalanceAdapter = _deployRebalanceAdapter(1.3e18, 2e18, 7 minutes, 1.2e18, 0.9e18);
-=======
-        ethLong2xRebalanceAdapter = _deployRebalanceAdapter(1.8e8, 2.2e8, 7 minutes, 1.2e18, 0.98e18, 1.3e8, 45_66);
-        ethShort2xRebalanceAdapter = _deployRebalanceAdapter(1.3e8, 2e8, 7 minutes, 1.2e18, 0.9e18, 1.3e8, 45_66);
->>>>>>> 276fafc9
+        ethLong2xRebalanceAdapter = _deployRebalanceAdapter(1.8e18, 2.2e18, 7 minutes, 1.2e18, 0.98e18, 1.3e18, 45_66);
+        ethShort2xRebalanceAdapter = _deployRebalanceAdapter(1.3e18, 2e18, 7 minutes, 1.2e18, 0.9e18, 1.3e18, 45_66);
 
         ethLong2xAdapter = MorphoLendingAdapter(
             address(morphoLendingAdapterFactory.deployAdapter(WETH_USDC_MARKET_ID, address(this), bytes32(uint256(1))))
