// SPDX-License-Identifier: UNLICENSED
pragma solidity ^0.8.26;

import {ERC1967Proxy} from "@openzeppelin/contracts/proxy/ERC1967/ERC1967Proxy.sol";

import {LeverageTokenConfig} from "src/types/DataTypes.sol";
import {RebalanceTest} from "test/integration/LeverageManager/Rebalance.t.sol";
import {DutchAuctionRebalanceAdapter} from "src/rebalance/DutchAuctionRebalanceAdapter.sol";
import {Auction, LeverageTokenState} from "src/types/DataTypes.sol";
import {IDutchAuctionRebalanceAdapter} from "src/interfaces/IDutchAuctionRebalanceAdapter.sol";
import {RebalanceAdapter} from "src/rebalance/RebalanceAdapter.sol";
import {ILendingAdapter} from "src/interfaces/ILendingAdapter.sol";
import {IMinMaxCollateralRatioRebalanceAdapter} from "src/interfaces/IMinMaxCollateralRatioRebalanceAdapter.sol";

contract DutchAuctionTest is RebalanceTest {
    function test_setUp() public {
        assertEq(address(ethLong2xRebalanceAdapter.getLeverageToken()), address(ethLong2x));
        assertEq(address(ethLong2xRebalanceAdapter.getLeverageManager()), address(leverageManager));
        assertEq(ethLong2xRebalanceAdapter.getAuctionDuration(), 7 minutes);
        assertEq(ethLong2xRebalanceAdapter.getInitialPriceMultiplier(), 1.2e18);
<<<<<<< HEAD
        assertEq(ethLong2xRebalanceAdapter.getMinPriceMultiplier(), 0.9e18);
        assertEq(ethLong2xRebalanceAdapter.getLeverageTokenMinCollateralRatio(), 1.8e18);
        assertEq(ethLong2xRebalanceAdapter.getLeverageTokenMaxCollateralRatio(), 2.2e18);
=======
        assertEq(ethLong2xRebalanceAdapter.getMinPriceMultiplier(), 0.98e18);
        assertEq(ethLong2xRebalanceAdapter.getLeverageTokenMinCollateralRatio(), 1.8e8);
        assertEq(ethLong2xRebalanceAdapter.getLeverageTokenMaxCollateralRatio(), 2.2e8);
>>>>>>> 276fafc9
        assertEq(ethLong2xRebalanceAdapter.getAuthorizedCreator(), address(this));
    }

    function testFork_DeployNewDutchAuctionRebalanceAdapter_RevertIf_MinPriceMultiplierTooHigh() public {
        vm.expectRevert(IDutchAuctionRebalanceAdapter.MinPriceMultiplierTooHigh.selector);
        ethLong2xRebalanceAdapter = _deployRebalanceAdapter(1, 2, 1, 1.2e18, 1.2e18 + 1, 1.1e18, 40_00);
    }

    function testFork_DeployNewDutchAuctionRebalanceAdapter_RevertIf_InvalidAuctionDuration() public {
        vm.expectRevert(IDutchAuctionRebalanceAdapter.InvalidAuctionDuration.selector);
        ethLong2xRebalanceAdapter = _deployRebalanceAdapter(1, 2, 0, 1.2e18, 0.9e18, 1.1e18, 40_00);
    }

    function testFork_DeployNewDutchAuctionRebalanceAdapter_RevertIf_MinCollateralRatioTooHigh() public {
        vm.expectRevert(IMinMaxCollateralRatioRebalanceAdapter.MinCollateralRatioTooHigh.selector);
        _deployRebalanceAdapter(3, 2, 1, 1.2e18, 0.9e18, 1.1e18, 40_00);
    }

    function testFork_CreateNewLeverageToken_RevertIf_LeverageTokenAlreadySet() public {
        address morphoLendingAdapter = makeAddr("morphoLendingAdapter");
        vm.mockCall(
            address(morphoLendingAdapter),
            abi.encodeWithSelector(ILendingAdapter.postLeverageTokenCreation.selector),
            abi.encode()
        );

        LeverageTokenConfig memory config = LeverageTokenConfig({
            lendingAdapter: ILendingAdapter(morphoLendingAdapter),
            rebalanceAdapter: ethLong2xRebalanceAdapter,
            targetCollateralRatio: 2 * BASE_RATIO,
            depositTokenFee: 0,
            withdrawTokenFee: 0
        });

        vm.expectRevert(IDutchAuctionRebalanceAdapter.LeverageTokenAlreadySet.selector);
        leverageManager.createNewLeverageToken(config, "ETH Long 2x", "ETH2X");
    }

    function _prepareOverCollateralizedState() internal {
        // Deposit 10 WETH following target ratio
        uint256 equityToDeposit = 10 * 1e18;
        uint256 collateralToAdd = leverageManager.previewDeposit(ethLong2x, equityToDeposit).collateral;
        _deposit(ethLong2x, user, equityToDeposit, collateralToAdd);

        _moveEthPrice(20_00); // 20% up price movement. Collateral ratio should be 2.4x
    }

    function _prepareUnderCollateralizedState() internal {
        // Deposit 10 WETH following target ratio
        uint256 equityToDeposit = 10 * 1e18;
        uint256 collateralToAdd = leverageManager.previewDeposit(ethLong2x, equityToDeposit).collateral;
        _deposit(ethLong2x, user, equityToDeposit, collateralToAdd);

        _moveEthPrice(-20_00); // 20% down price movement. Collateral ratio should be 1.6x
    }
}<|MERGE_RESOLUTION|>--- conflicted
+++ resolved
@@ -13,20 +13,14 @@
 import {IMinMaxCollateralRatioRebalanceAdapter} from "src/interfaces/IMinMaxCollateralRatioRebalanceAdapter.sol";
 
 contract DutchAuctionTest is RebalanceTest {
-    function test_setUp() public {
+    function test_setUp() public view {
         assertEq(address(ethLong2xRebalanceAdapter.getLeverageToken()), address(ethLong2x));
         assertEq(address(ethLong2xRebalanceAdapter.getLeverageManager()), address(leverageManager));
         assertEq(ethLong2xRebalanceAdapter.getAuctionDuration(), 7 minutes);
         assertEq(ethLong2xRebalanceAdapter.getInitialPriceMultiplier(), 1.2e18);
-<<<<<<< HEAD
-        assertEq(ethLong2xRebalanceAdapter.getMinPriceMultiplier(), 0.9e18);
+        assertEq(ethLong2xRebalanceAdapter.getMinPriceMultiplier(), 0.98e18);
         assertEq(ethLong2xRebalanceAdapter.getLeverageTokenMinCollateralRatio(), 1.8e18);
         assertEq(ethLong2xRebalanceAdapter.getLeverageTokenMaxCollateralRatio(), 2.2e18);
-=======
-        assertEq(ethLong2xRebalanceAdapter.getMinPriceMultiplier(), 0.98e18);
-        assertEq(ethLong2xRebalanceAdapter.getLeverageTokenMinCollateralRatio(), 1.8e8);
-        assertEq(ethLong2xRebalanceAdapter.getLeverageTokenMaxCollateralRatio(), 2.2e8);
->>>>>>> 276fafc9
         assertEq(ethLong2xRebalanceAdapter.getAuthorizedCreator(), address(this));
     }
 
